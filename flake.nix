{
  description = "Flake for development workflows.";

  inputs = {
    rainix.url = "github:rainprotocol/rainix";
    flake-utils.url = "github:numtide/flake-utils";
    git-hooks-nix.url = "github:cachix/git-hooks.nix";
  };

<<<<<<< HEAD
  outputs = { self, flake-utils, rainix, git-hooks-nix }:
=======
  outputs = { flake-utils, rainix, ... }:
>>>>>>> 32edb53d
    flake-utils.lib.eachDefaultSystem (system:
      let pkgs = rainix.pkgs.${system};

      in rec {
        checks = {
          pre-commit-check = git-hooks-nix.lib.${system}.run {
            src = ./.;
            hooks = {
              # Nix
              nil.enable = true;
              nixfmt-classic.enable = true;
              deadnix.enable = true;
              statix.enable = true;
              statix.settings.ignore = [ "lib/" ];

              # Rust
              taplo.enable = true;
              rustfmt.enable = true;

              # Markdown
              denofmt.enable = true;
              yamlfmt.enable = true;
              yamlfmt.settings.lint-only = false;
            };
          };
        };

        packages = let
          rainixPkgs = rainix.packages.${system};

          # Common database path resolution - handles missing .env, missing DATABASE_URL, and non-export declarations
          setDbPath = ''
            if [ -f .env ]; then
              source .env 2>/dev/null || true
            fi
            DB_PATH=$(echo "''${DATABASE_URL:-sqlite:schwab.db}" | sed 's/sqlite://')
          '';
        in rainixPkgs // {
          prepSolArtifacts = rainix.mkTask.${system} {
            name = "prep-sol-artifacts";
            additionalBuildInputs = rainix.sol-build-inputs.${system}
              ++ [ pkgs.nodejs ];
            body = ''
              set -euxo pipefail
              npm install
              (cd lib/rain.orderbook.interface/ && forge build)
              (cd lib/forge-std/ && forge build)
              (cd node_modules/@pythnetwork/pyth-sdk-solidity/ && forge build)
            '';
          };

          checkTestCoverage = rainix.mkTask.${system} {
            name = "check-test-coverage";
            additionalBuildInputs = [ pkgs.cargo-tarpaulin ];
            body = ''
              set -euxo pipefail
              cargo-tarpaulin --skip-clean --out Html
            '';
          };

          # Database helper commands (read-only)

          viewAccumulators = rainix.mkTask.${system} {
            name = "view-accumulators";
            additionalBuildInputs = [ pkgs.sqlite ];
            body = ''
              set -euxo pipefail
              ${setDbPath}
              echo "=== Current Accumulator Positions ==="
              sqlite3 "$DB_PATH" "
                SELECT 
                  symbol,
                  printf('%.6f', accumulated_long - accumulated_short) as net_position,
                  printf('%.6f', accumulated_long) as accumulated_long,
                  printf('%.6f', accumulated_short) as accumulated_short,
                  pending_execution_id,
                  last_updated
                FROM trade_accumulators
                ORDER BY symbol;
              "
            '';
          };

          viewTrades = rainix.mkTask.${system} {
            name = "view-trades";
            additionalBuildInputs = [ pkgs.sqlite ];
            body = ''
              set -euxo pipefail
              ${setDbPath}
              echo "=== Recent Onchain Trades (Last 10) ==="
              sqlite3 "$DB_PATH" "
                SELECT 
                  id,
                  symbol,
                  printf('%.6f', amount) as amount,
                  direction,
                  substr(tx_hash, 1, 10) || '...' as tx_hash,
                  log_index,
                  created_at
                FROM onchain_trades
                ORDER BY id DESC
                LIMIT 10;
              "
            '';
          };

          viewExecutions = rainix.mkTask.${system} {
            name = "view-executions";
            additionalBuildInputs = [ pkgs.sqlite ];
            body = ''
              set -euxo pipefail
              ${setDbPath}
              echo "=== Schwab Executions ==="
              sqlite3 "$DB_PATH" "
                SELECT 
                  id,
                  symbol,
                  shares,
                  direction,
                  order_id,
                  price_cents,
                  status,
                  executed_at
                FROM schwab_executions
                ORDER BY id DESC;
              "
            '';
          };

          viewEventQueue = rainix.mkTask.${system} {
            name = "view-event-queue";
            additionalBuildInputs = [ pkgs.sqlite ];
            body = ''
              set -euxo pipefail
              ${setDbPath}
              echo "=== Event Queue Status ==="
              echo "Unprocessed events:"
              sqlite3 "$DB_PATH" "
                SELECT COUNT(*) as unprocessed_count
                FROM event_queue 
                WHERE processed = 0;
              "
              echo ""
              echo "Recent events (last 5):"
              sqlite3 "$DB_PATH" "
                SELECT 
                  id,
                  substr(tx_hash, 1, 10) || '...' as tx_hash,
                  log_index,
                  block_number,
                  processed,
                  created_at
                FROM event_queue
                ORDER BY id DESC
                LIMIT 5;
              "
            '';
          };

          viewDatabaseState = rainix.mkTask.${system} {
            name = "view-database-state";
            additionalBuildInputs = [ pkgs.sqlite ];
            body = ''
              set -euxo pipefail
              ${setDbPath}
              echo "=== Complete Database State Overview ==="
              echo ""
              echo "Trade counts by symbol:"
              sqlite3 "$DB_PATH" "
                SELECT 
                  symbol,
                  COUNT(*) as trade_count,
                  SUM(CASE WHEN direction = 'Buy' THEN 1 ELSE 0 END) as buy_count,
                  SUM(CASE WHEN direction = 'Sell' THEN 1 ELSE 0 END) as sell_count
                FROM onchain_trades 
                GROUP BY symbol
                ORDER BY symbol;
              "
              echo ""
              echo "Execution summary:"
              sqlite3 "$DB_PATH" "
                SELECT 
                  symbol,
                  COUNT(*) as execution_count,
                  SUM(CASE WHEN direction = 'Buy' THEN shares ELSE 0 END) as total_buy_shares,
                  SUM(CASE WHEN direction = 'Sell' THEN shares ELSE 0 END) as total_sell_shares
                FROM schwab_executions 
                GROUP BY symbol
                ORDER BY symbol;
              "
              echo ""
              echo "Current accumulator positions:"
              sqlite3 "$DB_PATH" "
                SELECT 
                  symbol,
                  printf('%.6f', accumulated_long - accumulated_short) as net_position,
                  printf('%.6f', accumulated_long) as accumulated_long,
                  printf('%.6f', accumulated_short) as accumulated_short,
                  CASE 
                    WHEN abs(accumulated_long - accumulated_short) >= 1.0 THEN 'READY FOR EXECUTION'
                    ELSE 'Below threshold'
                  END as execution_status
                FROM trade_accumulators
                ORDER BY symbol;
              "
              echo ""
              echo "Event queue status:"
              sqlite3 "$DB_PATH" "
                SELECT 
                  COUNT(*) as total_events,
                  SUM(CASE WHEN processed = 1 THEN 1 ELSE 0 END) as processed_events,
                  SUM(CASE WHEN processed = 0 THEN 1 ELSE 0 END) as unprocessed_events
                FROM event_queue;
              "
            '';
          };
        };

        devShell = pkgs.mkShell {
<<<<<<< HEAD
          inherit (self.checks.${system}.pre-commit-check) shellHook;
          inherit (rainix.devShells.${system}.default) nativeBuildInputs;
          buildInputs = with pkgs;
            [
              doctl
=======
          inherit (rainix.devShells.${system}.default) shellHook;
          inherit (rainix.devShells.${system}.default) nativeBuildInputs;
          buildInputs = with pkgs;
            [
              bacon
>>>>>>> 32edb53d
              sqlx-cli
              cargo-expand
              cargo-tarpaulin
              cargo-chef
              packages.prepSolArtifacts
              packages.checkTestCoverage
<<<<<<< HEAD
            ] ++ rainix.devShells.${system}.default.buildInputs ++ [
              packages.viewAccumulators
              packages.viewTrades
              packages.viewExecutions
              packages.viewEventQueue
              packages.viewDatabaseState
            ];
=======
            ] ++ rainix.devShells.${system}.default.buildInputs;
>>>>>>> 32edb53d
        };
      });
}<|MERGE_RESOLUTION|>--- conflicted
+++ resolved
@@ -4,51 +4,13 @@
   inputs = {
     rainix.url = "github:rainprotocol/rainix";
     flake-utils.url = "github:numtide/flake-utils";
-    git-hooks-nix.url = "github:cachix/git-hooks.nix";
   };
 
-<<<<<<< HEAD
-  outputs = { self, flake-utils, rainix, git-hooks-nix }:
-=======
   outputs = { flake-utils, rainix, ... }:
->>>>>>> 32edb53d
     flake-utils.lib.eachDefaultSystem (system:
       let pkgs = rainix.pkgs.${system};
-
       in rec {
-        checks = {
-          pre-commit-check = git-hooks-nix.lib.${system}.run {
-            src = ./.;
-            hooks = {
-              # Nix
-              nil.enable = true;
-              nixfmt-classic.enable = true;
-              deadnix.enable = true;
-              statix.enable = true;
-              statix.settings.ignore = [ "lib/" ];
-
-              # Rust
-              taplo.enable = true;
-              rustfmt.enable = true;
-
-              # Markdown
-              denofmt.enable = true;
-              yamlfmt.enable = true;
-              yamlfmt.settings.lint-only = false;
-            };
-          };
-        };
-
-        packages = let
-          rainixPkgs = rainix.packages.${system};
-
-          # Common database path resolution - handles missing .env, missing DATABASE_URL, and non-export declarations
-          setDbPath = ''
-            if [ -f .env ]; then
-              source .env 2>/dev/null || true
-            fi
-            DB_PATH=$(echo "''${DATABASE_URL:-sqlite:schwab.db}" | sed 's/sqlite://')
-          '';
+        packages = let rainixPkgs = rainix.packages.${system};
         in rainixPkgs // {
           prepSolArtifacts = rainix.mkTask.${system} {
             name = "prep-sol-artifacts";
@@ -71,196 +33,21 @@
               cargo-tarpaulin --skip-clean --out Html
             '';
           };
-
-          # Database helper commands (read-only)
-
-          viewAccumulators = rainix.mkTask.${system} {
-            name = "view-accumulators";
-            additionalBuildInputs = [ pkgs.sqlite ];
-            body = ''
-              set -euxo pipefail
-              ${setDbPath}
-              echo "=== Current Accumulator Positions ==="
-              sqlite3 "$DB_PATH" "
-                SELECT 
-                  symbol,
-                  printf('%.6f', accumulated_long - accumulated_short) as net_position,
-                  printf('%.6f', accumulated_long) as accumulated_long,
-                  printf('%.6f', accumulated_short) as accumulated_short,
-                  pending_execution_id,
-                  last_updated
-                FROM trade_accumulators
-                ORDER BY symbol;
-              "
-            '';
-          };
-
-          viewTrades = rainix.mkTask.${system} {
-            name = "view-trades";
-            additionalBuildInputs = [ pkgs.sqlite ];
-            body = ''
-              set -euxo pipefail
-              ${setDbPath}
-              echo "=== Recent Onchain Trades (Last 10) ==="
-              sqlite3 "$DB_PATH" "
-                SELECT 
-                  id,
-                  symbol,
-                  printf('%.6f', amount) as amount,
-                  direction,
-                  substr(tx_hash, 1, 10) || '...' as tx_hash,
-                  log_index,
-                  created_at
-                FROM onchain_trades
-                ORDER BY id DESC
-                LIMIT 10;
-              "
-            '';
-          };
-
-          viewExecutions = rainix.mkTask.${system} {
-            name = "view-executions";
-            additionalBuildInputs = [ pkgs.sqlite ];
-            body = ''
-              set -euxo pipefail
-              ${setDbPath}
-              echo "=== Schwab Executions ==="
-              sqlite3 "$DB_PATH" "
-                SELECT 
-                  id,
-                  symbol,
-                  shares,
-                  direction,
-                  order_id,
-                  price_cents,
-                  status,
-                  executed_at
-                FROM schwab_executions
-                ORDER BY id DESC;
-              "
-            '';
-          };
-
-          viewEventQueue = rainix.mkTask.${system} {
-            name = "view-event-queue";
-            additionalBuildInputs = [ pkgs.sqlite ];
-            body = ''
-              set -euxo pipefail
-              ${setDbPath}
-              echo "=== Event Queue Status ==="
-              echo "Unprocessed events:"
-              sqlite3 "$DB_PATH" "
-                SELECT COUNT(*) as unprocessed_count
-                FROM event_queue 
-                WHERE processed = 0;
-              "
-              echo ""
-              echo "Recent events (last 5):"
-              sqlite3 "$DB_PATH" "
-                SELECT 
-                  id,
-                  substr(tx_hash, 1, 10) || '...' as tx_hash,
-                  log_index,
-                  block_number,
-                  processed,
-                  created_at
-                FROM event_queue
-                ORDER BY id DESC
-                LIMIT 5;
-              "
-            '';
-          };
-
-          viewDatabaseState = rainix.mkTask.${system} {
-            name = "view-database-state";
-            additionalBuildInputs = [ pkgs.sqlite ];
-            body = ''
-              set -euxo pipefail
-              ${setDbPath}
-              echo "=== Complete Database State Overview ==="
-              echo ""
-              echo "Trade counts by symbol:"
-              sqlite3 "$DB_PATH" "
-                SELECT 
-                  symbol,
-                  COUNT(*) as trade_count,
-                  SUM(CASE WHEN direction = 'Buy' THEN 1 ELSE 0 END) as buy_count,
-                  SUM(CASE WHEN direction = 'Sell' THEN 1 ELSE 0 END) as sell_count
-                FROM onchain_trades 
-                GROUP BY symbol
-                ORDER BY symbol;
-              "
-              echo ""
-              echo "Execution summary:"
-              sqlite3 "$DB_PATH" "
-                SELECT 
-                  symbol,
-                  COUNT(*) as execution_count,
-                  SUM(CASE WHEN direction = 'Buy' THEN shares ELSE 0 END) as total_buy_shares,
-                  SUM(CASE WHEN direction = 'Sell' THEN shares ELSE 0 END) as total_sell_shares
-                FROM schwab_executions 
-                GROUP BY symbol
-                ORDER BY symbol;
-              "
-              echo ""
-              echo "Current accumulator positions:"
-              sqlite3 "$DB_PATH" "
-                SELECT 
-                  symbol,
-                  printf('%.6f', accumulated_long - accumulated_short) as net_position,
-                  printf('%.6f', accumulated_long) as accumulated_long,
-                  printf('%.6f', accumulated_short) as accumulated_short,
-                  CASE 
-                    WHEN abs(accumulated_long - accumulated_short) >= 1.0 THEN 'READY FOR EXECUTION'
-                    ELSE 'Below threshold'
-                  END as execution_status
-                FROM trade_accumulators
-                ORDER BY symbol;
-              "
-              echo ""
-              echo "Event queue status:"
-              sqlite3 "$DB_PATH" "
-                SELECT 
-                  COUNT(*) as total_events,
-                  SUM(CASE WHEN processed = 1 THEN 1 ELSE 0 END) as processed_events,
-                  SUM(CASE WHEN processed = 0 THEN 1 ELSE 0 END) as unprocessed_events
-                FROM event_queue;
-              "
-            '';
-          };
         };
 
         devShell = pkgs.mkShell {
-<<<<<<< HEAD
-          inherit (self.checks.${system}.pre-commit-check) shellHook;
-          inherit (rainix.devShells.${system}.default) nativeBuildInputs;
-          buildInputs = with pkgs;
-            [
-              doctl
-=======
           inherit (rainix.devShells.${system}.default) shellHook;
           inherit (rainix.devShells.${system}.default) nativeBuildInputs;
           buildInputs = with pkgs;
             [
               bacon
->>>>>>> 32edb53d
               sqlx-cli
               cargo-expand
               cargo-tarpaulin
               cargo-chef
               packages.prepSolArtifacts
               packages.checkTestCoverage
-<<<<<<< HEAD
-            ] ++ rainix.devShells.${system}.default.buildInputs ++ [
-              packages.viewAccumulators
-              packages.viewTrades
-              packages.viewExecutions
-              packages.viewEventQueue
-              packages.viewDatabaseState
-            ];
-=======
             ] ++ rainix.devShells.${system}.default.buildInputs;
->>>>>>> 32edb53d
         };
       });
 }