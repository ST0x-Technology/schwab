use clap::{Parser, Subcommand};
use sqlx::SqlitePool;
use std::io::Write;
use thiserror::Error;
use tracing::{error, info};

use crate::env::{Env, LogLevel};
use crate::error::OnChainError;
use crate::onchain::pyth::{FeedIdCache, extract_pyth_price};
use crate::onchain::{EvmEnv, OnchainTrade, accumulator};
use crate::symbol::cache::SymbolCache;
use alloy::primitives::B256;
use alloy::providers::{Provider, ProviderBuilder, WsConnect};
use chrono::Utc;
use chrono_tz::US::Eastern;
use st0x_broker::schwab::auth::SchwabAuthEnv;
use st0x_broker::schwab::market_hours::{MarketStatus as MarketStatusEnum, fetch_market_hours};
use st0x_broker::schwab::tokens::SchwabTokens;
use st0x_broker::schwab::{SchwabError, extract_code_from_url};
use st0x_broker::{Broker, Direction, MarketOrder, Shares, Symbol};

#[derive(Debug, Error)]
pub enum CliError {
    #[error(
        "Invalid ticker symbol: {symbol}. Ticker symbols must be uppercase letters only and 1-5 characters long"
    )]
    InvalidTicker { symbol: String },
    #[error("Invalid quantity: {value}. Quantity must be greater than zero")]
    InvalidQuantity { value: u64 },
}

#[derive(Debug, Parser)]
#[command(name = "schwab")]
#[command(about = "A CLI tool for Charles Schwab stock trading")]
#[command(version)]
pub struct Cli {
    #[command(subcommand)]
    pub command: Commands,
}

#[derive(Debug, Subcommand)]
pub enum Commands {
    /// Buy shares of a stock
    Buy {
        /// Stock ticker symbol (e.g., AAPL, TSLA)
        #[arg(short = 't', long = "ticker")]
        ticker: String,
        /// Number of shares to buy (whole shares only)
        #[arg(short = 'q', long = "quantity")]
        quantity: u64,
    },
    /// Sell shares of a stock
    Sell {
        /// Stock ticker symbol (e.g., AAPL, TSLA)
        #[arg(short = 't', long = "ticker")]
        ticker: String,
        /// Number of shares to sell (whole shares only)
        #[arg(short = 'q', long = "quantity")]
        quantity: u64,
    },
    /// Process a transaction hash to execute opposite-side trade
    ProcessTx {
        /// Transaction hash (0x prefixed, 64 hex characters)
        #[arg(long = "tx-hash")]
        tx_hash: B256,
    },
    /// Perform Charles Schwab OAuth authentication flow
    Auth,
    /// Check current market status and hours
    MarketStatus {
        /// Date to check market hours for (format: YYYY-MM-DD, defaults to current day)
        #[arg(long = "date")]
        date: Option<String>,
    },
    /// Extract Pyth oracle price from transaction trace
    GetPythPrice {
        /// Transaction hash (0x prefixed, 64 hex characters)
        #[arg(long = "tx-hash")]
        tx_hash: B256,
        /// Symbol to validate price feed (e.g., AAPL, TSLA) - required to ensure correct price extraction
        #[arg(long = "symbol")]
        symbol: String,
    },
}

#[derive(Debug, Parser)]
#[command(name = "schwab-cli")]
#[command(about = "A CLI tool for Charles Schwab stock trading")]
#[command(version)]
pub struct CliEnv {
    #[clap(long = "db", env, default_value = "schwab.db")]
    pub database_url: String,
    #[clap(long, env, default_value = "info")]
    pub log_level: LogLevel,
    #[clap(long, env, default_value = "8080")]
    pub server_port: u16,
    #[clap(flatten)]
    pub schwab_auth: SchwabAuthEnv,
    #[clap(flatten)]
    pub evm_env: EvmEnv,
    #[command(subcommand)]
    pub command: Commands,
}

impl CliEnv {
    /// Parse CLI arguments and convert to internal Env struct
    pub fn parse_and_convert() -> anyhow::Result<(Env, Commands)> {
        let cli_env = Self::parse();

        let env = Env {
            database_url: cli_env.database_url,
            log_level: cli_env.log_level,
            server_port: cli_env.server_port,
            schwab_auth: cli_env.schwab_auth,
            evm_env: cli_env.evm_env,
            order_polling_interval: 15,
            order_polling_max_jitter: 5,
            dry_run: false,
        };

        Ok((env, cli_env.command))
    }
}

fn validate_ticker(ticker: &str) -> Result<String, CliError> {
    let ticker = ticker.trim().to_uppercase();

    if ticker.is_empty() || ticker.len() > 5 {
        return Err(CliError::InvalidTicker { symbol: ticker });
    }

    if !ticker.chars().all(|c| c.is_ascii_uppercase()) {
        return Err(CliError::InvalidTicker { symbol: ticker });
    }

    Ok(ticker)
}

pub async fn run(env: Env) -> anyhow::Result<()> {
    let cli = Cli::parse();
    let pool = env.get_sqlite_pool().await?;
    run_command_with_writers(env, cli.command, &pool, &mut std::io::stdout()).await
}

pub async fn run_command(env: Env, command: Commands) -> anyhow::Result<()> {
    let pool = env.get_sqlite_pool().await?;
    run_command_with_writers(env, command, &pool, &mut std::io::stdout()).await
}

async fn run_command_with_writers<W: Write>(
    env: Env,
    command: Commands,
    pool: &SqlitePool,
    stdout: &mut W,
) -> anyhow::Result<()> {
    match command {
        Commands::Buy { ticker, quantity } => {
            ensure_authentication(pool, &env.schwab_auth, stdout).await?;
            let validated_ticker = validate_ticker(&ticker)?;
            if quantity == 0 {
                return Err(CliError::InvalidQuantity { value: quantity }.into());
            }
            info!("Processing buy order: ticker={validated_ticker}, quantity={quantity}");
            execute_order_with_writers(
                validated_ticker,
                quantity,
                Direction::Buy,
                &env,
                pool,
                stdout,
            )
            .await?;
        }
        Commands::Sell { ticker, quantity } => {
            ensure_authentication(pool, &env.schwab_auth, stdout).await?;
            let validated_ticker = validate_ticker(&ticker)?;
            if quantity == 0 {
                return Err(CliError::InvalidQuantity { value: quantity }.into());
            }
            info!("Processing sell order: ticker={validated_ticker}, quantity={quantity}");
            execute_order_with_writers(
                validated_ticker,
                quantity,
                Direction::Sell,
                &env,
                pool,
                stdout,
            )
            .await?;
        }
        Commands::ProcessTx { tx_hash } => {
            info!("Processing transaction: tx_hash={tx_hash}");
            let ws = WsConnect::new(env.evm_env.ws_rpc_url.as_str());
            let provider = ProviderBuilder::new().connect_ws(ws).await?;
            let cache = SymbolCache::default();
            process_tx_with_provider(tx_hash, &env, pool, stdout, &provider, &cache).await?;
        }
        Commands::Auth => {
            info!("Starting OAuth authentication flow");
            writeln!(
                stdout,
                "🔄 Starting Charles Schwab OAuth authentication process..."
            )?;
            writeln!(
                stdout,
                "   You will be guided through the authentication process."
            )?;

            match run_oauth_flow(pool, &env.schwab_auth).await {
                Ok(()) => {
                    info!("OAuth authentication completed successfully");
                    writeln!(stdout, "✅ Authentication successful!")?;
                    writeln!(
                        stdout,
                        "   Your tokens have been saved and are ready to use."
                    )?;
                }
                Err(oauth_error) => {
                    error!("OAuth authentication failed: {oauth_error:?}");
                    writeln!(stdout, "❌ Authentication failed: {oauth_error}")?;
                    writeln!(
                        stdout,
                        "   Please ensure you have a valid Charles Schwab account and try again."
                    )?;
                    return Err(oauth_error.into());
                }
            }
        }
        Commands::MarketStatus { date } => {
            info!(
                "Checking market status for date: {:?}",
                date.as_deref().unwrap_or("today")
            );
            ensure_authentication(pool, &env.schwab_auth, stdout).await?;
            display_market_status(&env, pool, date.as_deref(), stdout).await?;
        }
        Commands::GetPythPrice { tx_hash, symbol } => {
            info!("Extracting Pyth price for transaction: {tx_hash}, symbol: {symbol}");
            get_pyth_price(tx_hash, &symbol, &env, stdout).await?;
        }
    }

    info!("CLI operation completed successfully");
    Ok(())
}

async fn get_pyth_price<W: Write>(
    tx_hash: B256,
    symbol: &str,
    env: &Env,
    stdout: &mut W,
) -> anyhow::Result<()> {
    writeln!(stdout, "🔍 Extracting Pyth price from tx: {tx_hash}")?;
    writeln!(stdout, "   Filtering for symbol: {symbol}")?;
    writeln!(stdout)?;

    let ws_url = &env.evm_env.ws_rpc_url;
    let ws = WsConnect::new(ws_url.as_str());
    let provider = ProviderBuilder::new().connect_ws(ws).await?;

    let cache = FeedIdCache::new();

    let price = extract_pyth_price(tx_hash, &provider, symbol, &cache)
        .await
        .map_err(|e| anyhow::Error::new(e).context("extracting Pyth price"))?;

    writeln!(stdout, "✅ Successfully extracted Pyth price:")?;
    writeln!(stdout, "   Raw price value: {}", price.price)?;
    writeln!(stdout, "   Exponent: {}", price.expo)?;
    writeln!(stdout, "   Confidence: {}", price.conf)?;
    writeln!(stdout, "   Publish time: {}", price.publishTime)?;

    match price.to_decimal() {
        Ok(decimal_price) => {
            writeln!(stdout, "   Decimal price: {decimal_price}")?;
        }
        Err(e) => {
            writeln!(stdout, "   ⚠️  Failed to convert to decimal: {e}")?;
        }
    }

    writeln!(stdout)?;

    Ok(())
}

async fn display_market_status<W: Write>(
    env: &Env,
    pool: &SqlitePool,
    date: Option<&str>,
    stdout: &mut W,
) -> anyhow::Result<()> {
    match fetch_market_hours(&env.schwab_auth, pool, date).await {
        Ok(market_hours) => {
            let status = market_hours.current_status();
            let date_display = market_hours.date.format("%A, %B %d, %Y");

            writeln!(stdout, "Market Status: {}", status.as_str())?;

            if market_hours.is_open {
                if let (Some(start), Some(end)) = (market_hours.start, market_hours.end) {
                    let start_et = start.format("%I:%M %p ET");
                    let end_et = end.format("%I:%M %p ET");

                    writeln!(
                        stdout,
                        "{date_display}: Regular Hours: {start_et} - {end_et}"
                    )?;

                    let now = Utc::now().with_timezone(&Eastern);
                    if status == MarketStatusEnum::Open {
                        if now < end {
                            let time_until_close = end.signed_duration_since(now);
                            let hours = time_until_close.num_hours();
                            let minutes = time_until_close.num_minutes() % 60;

                            if hours > 0 {
                                writeln!(stdout, "Market closes in {hours}h {minutes}m")?;
                            } else {
                                writeln!(stdout, "Market closes in {minutes}m")?;
                            }
                        }
                    } else if now < start {
                        let time_until_open = start.signed_duration_since(now);
                        let days = time_until_open.num_days();
                        let hours = time_until_open.num_hours() % 24;
                        let minutes = time_until_open.num_minutes() % 60;

                        if days > 0 {
                            writeln!(stdout, "Market opens in {days}d {hours}h {minutes}m")?;
                        } else if hours > 0 {
                            writeln!(stdout, "Market opens in {hours}h {minutes}m")?;
                        } else {
                            writeln!(stdout, "Market opens in {minutes}m")?;
                        }
                    }
                }
            } else {
                writeln!(stdout, "{date_display}: Market Closed")?;

                if date.is_none() {
                    writeln!(stdout, "Next trading day: Check weekday market hours")?;
                }
            }
        }
        Err(e) => {
            error!("Failed to fetch market hours: {e:?}");
            writeln!(stdout, "❌ Failed to fetch market hours: {e}")?;
            return Err(e.into());
        }
    }

    Ok(())
}

async fn ensure_authentication<W: Write>(
    pool: &SqlitePool,
    schwab_auth: &st0x_broker::schwab::auth::SchwabAuthEnv,
    stdout: &mut W,
) -> anyhow::Result<()> {
    info!("Refreshing authentication tokens if needed");

    match SchwabTokens::get_valid_access_token(pool, schwab_auth).await {
        Ok(_access_token) => {
            info!("Authentication tokens are valid, access token obtained");
            return Ok(());
        }
        Err(st0x_broker::schwab::SchwabError::RefreshTokenExpired) => {
            info!("Refresh token has expired, launching interactive OAuth flow");
            writeln!(
                stdout,
                "🔄 Your refresh token has expired. Starting authentication process..."
            )?;
            writeln!(
                stdout,
                "   You will be guided through the Charles Schwab OAuth process."
            )?;
        }
        Err(e) => {
            error!("Failed to obtain valid access token: {e:?}");
            writeln!(stdout, "❌ Authentication failed: {e}")?;
            return Err(e.into());
        }
    }

    match run_oauth_flow(pool, schwab_auth).await {
        Ok(()) => {
            info!("OAuth flow completed successfully");
            writeln!(
                stdout,
                "✅ Authentication successful! Continuing with your order..."
            )?;
            Ok(())
        }
        Err(oauth_error) => {
            error!("OAuth flow failed: {oauth_error:?}");
            writeln!(stdout, "❌ Authentication failed: {oauth_error}")?;
            writeln!(
                stdout,
                "   Please ensure you have a valid Charles Schwab account and try again."
            )?;
            Err(oauth_error.into())
        }
    }
}

async fn run_oauth_flow(pool: &SqlitePool, env: &SchwabAuthEnv) -> Result<(), SchwabError> {
    println!(
        "Authenticate portfolio brokerage account (not dev account) and paste URL: {}",
        env.get_auth_url()
    );
    print!("Paste the full redirect URL you were sent to: ");
    std::io::stdout().flush()?;

    let mut redirect_url = String::new();
    std::io::stdin().read_line(&mut redirect_url)?;
    let redirect_url = redirect_url.trim();

    let code = extract_code_from_url(redirect_url)?;
    println!("Extracted code: {code}");

    let tokens = env.get_tokens_from_code(&code).await?;
    tokens.store(pool).await?;

    Ok(())
}

async fn execute_order_with_writers<W: Write>(
    ticker: String,
    quantity: u64,
    direction: Direction,
    env: &Env,
    pool: &SqlitePool,
    stdout: &mut W,
) -> anyhow::Result<()> {
    // Create broker instance
    let broker = env.get_schwab_broker(pool.clone()).await?;

    // Create generic market order
    let market_order = MarketOrder {
        symbol: Symbol::new(ticker.clone())?,
        shares: Shares::new(quantity)?,
        direction,
    };

    info!("Created order: ticker={ticker}, direction={direction:?}, quantity={quantity}");

    match broker.place_market_order(market_order).await {
        Ok(placement) => {
            info!(
                "Order placed successfully: ticker={ticker}, direction={direction:?}, quantity={quantity}, order_id={}",
                placement.order_id
            );
            writeln!(stdout, "✅ Order placed successfully!")?;
            writeln!(stdout, "   Ticker: {ticker}")?;
            writeln!(stdout, "   Action: {direction:?}")?;
            writeln!(stdout, "   Order ID: {}", placement.order_id)?;
            writeln!(stdout, "   Quantity: {quantity}")?;
        }
        Err(e) => {
            error!(
                "Failed to place order: ticker={ticker}, direction={direction:?}, quantity={quantity}, error={e:?}"
            );
            writeln!(stdout, "❌ Failed to place order: {e}")?;
            return Err(e.into());
        }
    }

    Ok(())
}

async fn process_tx_with_provider<W: Write, P: Provider + Clone>(
    tx_hash: B256,
    env: &Env,
    pool: &SqlitePool,
    stdout: &mut W,
    provider: &P,
    cache: &SymbolCache,
) -> anyhow::Result<()> {
    let evm_env = &env.evm_env;
    let feed_id_cache = FeedIdCache::default();

    match OnchainTrade::try_from_tx_hash(tx_hash, provider, cache, evm_env, &feed_id_cache).await {
        Ok(Some(onchain_trade)) => {
            process_found_trade(onchain_trade, env, pool, stdout).await?;
        }
        Ok(None) => {
            writeln!(
                stdout,
                "❌ No tradeable events found in transaction {tx_hash}"
            )?;
            writeln!(
                stdout,
                "   This transaction may not contain orderbook events matching the configured order hash."
            )?;
        }
        Err(OnChainError::Validation(crate::error::TradeValidationError::TransactionNotFound(
            hash,
        ))) => {
            writeln!(stdout, "❌ Transaction not found: {hash}")?;
            writeln!(
                stdout,
                "   Please verify the transaction hash and ensure the RPC endpoint is correct."
            )?;
        }
        Err(e) => {
            writeln!(stdout, "❌ Error processing transaction: {e}")?;
            return Err(e.into());
        }
    }

    Ok(())
}

async fn process_found_trade<W: Write>(
    onchain_trade: OnchainTrade,
    env: &Env,
    pool: &SqlitePool,
    stdout: &mut W,
) -> anyhow::Result<()> {
    display_trade_details(&onchain_trade, stdout)?;

    writeln!(stdout, "🔄 Processing trade with TradeAccumulator...")?;

    let mut sql_tx = pool.begin().await?;
    let execution = accumulator::process_onchain_trade(
        &mut sql_tx,
        onchain_trade,
        st0x_broker::SupportedBroker::Schwab,
    )
    .await?;
    sql_tx.commit().await?;

    if let Some(execution) = execution {
        let execution_id = execution
            .id
            .ok_or_else(|| anyhow::anyhow!("OffchainExecution missing ID after accumulation"))?;
        writeln!(
            stdout,
            "✅ Trade triggered Schwab execution (ID: {execution_id})"
        )?;
        ensure_authentication(pool, &env.schwab_auth, stdout).await?;
        writeln!(stdout, "🔄 Executing Schwab order...")?;
        // Convert OffchainExecution to broker trait types
        let market_order = st0x_broker::MarketOrder {
            symbol: st0x_broker::Symbol::new(execution.symbol.clone())?,
            shares: st0x_broker::Shares::new(execution.shares)?,
            direction: execution.direction,
        };

        let placement = if env.dry_run {
            let broker = env.get_test_broker().await.map_err(anyhow::Error::from)?;
            let placement = broker
                .place_market_order(market_order)
                .await
                .map_err(anyhow::Error::from)?;
            writeln!(
                stdout,
                "✅ Dry-run order placed with ID: {}",
                placement.order_id
            )?;
            placement
        } else {
            let broker = env
                .get_schwab_broker(pool.clone())
                .await
                .map_err(anyhow::Error::from)?;
            let placement = broker
                .place_market_order(market_order)
                .await
                .map_err(anyhow::Error::from)?;
            writeln!(
                stdout,
                "✅ Schwab order placed with ID: {}",
                placement.order_id
            )?;
            placement
        };

        // Update execution with order_id and set status to Submitted
        let submitted_state = st0x_broker::OrderState::Submitted {
            order_id: placement.order_id.to_string(),
        };

        let mut sql_tx = pool.begin().await?;
        crate::offchain::execution::update_execution_status_within_transaction(
            &mut sql_tx,
            execution_id,
            &submitted_state,
        )
        .await
        .map_err(anyhow::Error::from)?;
        sql_tx.commit().await?;
        writeln!(stdout, "🎯 Trade processing completed!")?;
    } else {
        writeln!(
            stdout,
            "📊 Trade accumulated but did not trigger execution yet."
        )?;
        writeln!(
            stdout,
            "   (Waiting to accumulate enough shares for a whole share execution)"
        )?;
    }

    Ok(())
}

fn display_trade_details<W: Write>(
    onchain_trade: &OnchainTrade,
    stdout: &mut W,
) -> anyhow::Result<()> {
    let schwab_ticker = onchain_trade.symbol.extract_base();

    writeln!(stdout, "✅ Found opposite-side trade opportunity:")?;
    writeln!(stdout, "   Transaction: {}", onchain_trade.tx_hash)?;
    writeln!(stdout, "   Log Index: {}", onchain_trade.log_index)?;
    writeln!(stdout, "   Schwab Ticker: {schwab_ticker}")?;
    writeln!(stdout, "   Schwab Action: {:?}", onchain_trade.direction)?;
    writeln!(stdout, "   Quantity: {}", onchain_trade.amount)?;
    writeln!(
        stdout,
        "   Price per Share: ${:.2}",
        onchain_trade.price_usdc
    )?;
    Ok(())
}

// Old ArbTrade-based functions removed - now using unified TradeAccumulator system

// Tests temporarily disabled during migration to new system
// TODO: Update tests to use OnchainTrade + TradeAccumulator instead of ArbTrade
#[cfg(test)]
mod tests {
    use super::*;
    use crate::bindings::IERC20::symbolCall;
    use crate::bindings::IOrderBookV4::{AfterClear, ClearConfig, ClearStateChange, ClearV2};
    use crate::env::LogLevel;
    use crate::offchain::execution::find_executions_by_symbol_and_status;
    use crate::onchain::EvmEnv;
    use crate::onchain::trade::OnchainTrade;
    use crate::test_utils::get_test_order;
    use crate::test_utils::setup_test_db;
    use crate::test_utils::setup_test_tokens;
    use crate::tokenized_symbol;
    use alloy::hex;
    use alloy::primitives::{FixedBytes, IntoLogData, U256, address, fixed_bytes};
    use alloy::providers::mock::Asserter;
    use alloy::sol_types::{SolCall, SolEvent};
    use chrono::{Duration, Utc};
    use clap::CommandFactory;
    use httpmock::MockServer;
    use serde_json::json;
    use st0x_broker::Direction;
    use st0x_broker::OrderStatus;
    use st0x_broker::schwab::auth::SchwabAuthEnv;
    use std::str::FromStr;

    const TEST_ENCRYPTION_KEY: FixedBytes<32> = FixedBytes::ZERO;

    #[tokio::test]
    async fn test_run_buy_order() {
        let server = MockServer::start();
        let env = create_test_env_for_cli(&server);
        let pool = setup_test_db().await;
        setup_test_tokens(&pool, &env.schwab_auth).await;

        let account_mock = server.mock(|when, then| {
            when.method(httpmock::Method::GET)
                .path("/trader/v1/accounts/accountNumbers");
            then.status(200)
                .header("content-type", "application/json")
                .json_body(json!([{
                    "accountNumber": "123456789",
                    "hashValue": "ABC123DEF456"
                }]));
        });

        let order_mock = server.mock(|when, then| {
            when.method(httpmock::Method::POST)
                .path("/trader/v1/accounts/ABC123DEF456/orders")
                .header("authorization", "Bearer test_access_token")
                .header("accept", "*/*")
                .header("content-type", "application/json");
            then.status(201)
                .header("location", "/trader/v1/accounts/ABC123DEF456/orders/12345");
        });

        execute_order_with_writers(
            "AAPL".to_string(),
            100,
            Direction::Buy,
            &env,
            &pool,
            &mut std::io::sink(),
        )
        .await
        .unwrap();

        account_mock.assert();
        order_mock.assert();
    }

    #[tokio::test]
    async fn test_run_sell_order() {
        let server = MockServer::start();
        let env = create_test_env_for_cli(&server);
        let pool = setup_test_db().await;
        setup_test_tokens(&pool, &env.schwab_auth).await;

        let account_mock = server.mock(|when, then| {
            when.method(httpmock::Method::GET)
                .path("/trader/v1/accounts/accountNumbers");
            then.status(200)
                .header("content-type", "application/json")
                .json_body(json!([{
                    "accountNumber": "123456789",
                    "hashValue": "ABC123DEF456"
                }]));
        });

        let order_mock = server.mock(|when, then| {
            when.method(httpmock::Method::POST)
                .path("/trader/v1/accounts/ABC123DEF456/orders")
                .header("authorization", "Bearer test_access_token")
                .header("accept", "*/*")
                .header("content-type", "application/json");
            then.status(201)
                .header("location", "/trader/v1/accounts/ABC123DEF456/orders/12345");
        });

        execute_order_with_writers(
            "TSLA".to_string(),
            50,
            Direction::Sell,
            &env,
            &pool,
            &mut std::io::sink(),
        )
        .await
        .unwrap();

        account_mock.assert();
        order_mock.assert();
    }

    #[tokio::test]
    async fn test_execute_order_failure() {
        let server = MockServer::start();
        let env = create_test_env_for_cli(&server);
        let pool = setup_test_db().await;
        setup_test_tokens(&pool, &env.schwab_auth).await;

        let account_mock = server.mock(|when, then| {
            when.method(httpmock::Method::GET)
                .path("/trader/v1/accounts/accountNumbers");
            then.status(200)
                .header("content-type", "application/json")
                .json_body(json!([{
                    "accountNumber": "123456789",
                    "hashValue": "ABC123DEF456"
                }]));
        });

        let order_mock = server.mock(|when, then| {
            when.method(httpmock::Method::POST)
                .path("/trader/v1/accounts/ABC123DEF456/orders");
            then.status(400)
                .json_body(json!({"error": "Invalid order"}));
        });

        let result = execute_order_with_writers(
            "INVALID".to_string(),
            100,
            Direction::Buy,
            &env,
            &pool,
            &mut std::io::sink(),
        )
        .await;

        account_mock.assert();
        order_mock.assert();
        assert!(result.is_err());
    }

    #[tokio::test]
    async fn test_run_with_expired_refresh_token() {
        let server = MockServer::start();
        let env = create_test_env_for_cli(&server);
        let pool = setup_test_db().await;

        let expired_tokens = SchwabTokens {
            access_token: "expired_access_token".to_string(),
            access_token_fetched_at: Utc::now() - Duration::minutes(35),
            refresh_token: "expired_refresh_token".to_string(),
            refresh_token_fetched_at: Utc::now() - Duration::days(8),
        };
        expired_tokens
            .store(&pool, &env.schwab_auth.encryption_key)
            .await
            .unwrap();

        let result = SchwabTokens::get_valid_access_token(&pool, &env.schwab_auth).await;

        assert!(matches!(
            result.unwrap_err(),
            st0x_broker::schwab::SchwabError::RefreshTokenExpired
        ));
    }

    #[tokio::test]
    async fn test_run_with_successful_token_refresh() {
        let server = MockServer::start();
        let env = create_test_env_for_cli(&server);
        let pool = setup_test_db().await;

        let tokens_needing_refresh = SchwabTokens {
            access_token: "expired_access_token".to_string(),
            access_token_fetched_at: Utc::now() - Duration::minutes(35),
            refresh_token: "valid_refresh_token".to_string(),
            refresh_token_fetched_at: Utc::now() - Duration::days(1),
        };
        tokens_needing_refresh
            .store(&pool, &env.schwab_auth.encryption_key)
            .await
            .unwrap();

        let refresh_mock = server.mock(|when, then| {
            when.method(httpmock::Method::POST)
                .path("/v1/oauth/token")
                .body_contains("grant_type=refresh_token")
                .body_contains("refresh_token=valid_refresh_token");
            then.status(200)
                .header("content-type", "application/json")
                .json_body(json!({
                    "access_token": "refreshed_access_token",
                    "refresh_token": "new_refresh_token"
                }));
        });

        let account_mock = server.mock(|when, then| {
            when.method(httpmock::Method::GET)
                .path("/trader/v1/accounts/accountNumbers");
            then.status(200)
                .header("content-type", "application/json")
                .json_body(json!([{
                    "accountNumber": "123456789",
                    "hashValue": "ABC123DEF456"
                }]));
        });

        let order_mock = server.mock(|when, then| {
            when.method(httpmock::Method::POST)
                .path("/trader/v1/accounts/ABC123DEF456/orders")
                .header("authorization", "Bearer refreshed_access_token");
            then.status(201)
                .header("location", "/trader/v1/accounts/ABC123DEF456/orders/12345");
        });

        let access_token = SchwabTokens::get_valid_access_token(&pool, &env.schwab_auth)
            .await
            .unwrap();
        assert_eq!(access_token, "refreshed_access_token");

        execute_order_with_writers(
            "AAPL".to_string(),
            100,
            Direction::Buy,
            &env,
            &pool,
            &mut std::io::sink(),
        )
        .await
        .unwrap();

        refresh_mock.assert();
        account_mock.assert();
        order_mock.assert();

<<<<<<< HEAD
        let stored_tokens = SchwabTokens::load(&pool).await.unwrap();
=======
        let stored_tokens = SchwabTokens::load(&pool, &env.schwab_auth.encryption_key)
            .await
            .unwrap();
>>>>>>> d73c35a3
        assert_eq!(stored_tokens.access_token, "refreshed_access_token");
        assert_eq!(stored_tokens.refresh_token, "new_refresh_token");
    }

    #[tokio::test]
    async fn test_run_with_valid_tokens_no_refresh_needed() {
        let server = MockServer::start();
        let env = create_test_env_for_cli(&server);
        let pool = setup_test_db().await;
        setup_test_tokens(&pool, &env.schwab_auth).await;

        let account_mock = server.mock(|when, then| {
            when.method(httpmock::Method::GET)
                .path("/trader/v1/accounts/accountNumbers");
            then.status(200)
                .header("content-type", "application/json")
                .json_body(json!([{
                    "accountNumber": "123456789",
                    "hashValue": "ABC123DEF456"
                }]));
        });

        let order_mock = server.mock(|when, then| {
            when.method(httpmock::Method::POST)
                .path("/trader/v1/accounts/ABC123DEF456/orders")
                .header("authorization", "Bearer test_access_token");
            then.status(201)
                .header("location", "/trader/v1/accounts/ABC123DEF456/orders/12345");
        });

        execute_order_with_writers(
            "TSLA".to_string(),
            50,
            Direction::Sell,
            &env,
            &pool,
            &mut std::io::sink(),
        )
        .await
        .unwrap();

        account_mock.assert();
        order_mock.assert();

<<<<<<< HEAD
        let stored_tokens = SchwabTokens::load(&pool).await.unwrap();
=======
        let stored_tokens = SchwabTokens::load(&pool, &env.schwab_auth.encryption_key)
            .await
            .unwrap();
>>>>>>> d73c35a3
        assert_eq!(stored_tokens.access_token, "test_access_token");
    }

    #[tokio::test]
    async fn test_execute_order_success_stdout_output() {
        let server = MockServer::start();
        let env = create_test_env_for_cli(&server);
        let pool = setup_test_db().await;
        setup_test_tokens(&pool, &env.schwab_auth).await;

        let account_mock = server.mock(|when, then| {
            when.method(httpmock::Method::GET)
                .path("/trader/v1/accounts/accountNumbers");
            then.status(200)
                .header("content-type", "application/json")
                .json_body(json!([{
                    "accountNumber": "123456789",
                    "hashValue": "ABC123DEF456"
                }]));
        });

        let order_mock = server.mock(|when, then| {
            when.method(httpmock::Method::POST)
                .path("/trader/v1/accounts/ABC123DEF456/orders");
            then.status(201)
                .header("location", "/trader/v1/accounts/ABC123DEF456/orders/12345");
        });

        let mut stdout_buffer = Vec::new();

        let result = execute_order_with_writers(
            "AAPL".to_string(),
            123,
            Direction::Buy,
            &env,
            &pool,
            &mut stdout_buffer,
        )
        .await;

        account_mock.assert();
        order_mock.assert();
        assert!(result.is_ok());

        let stdout_output = String::from_utf8(stdout_buffer).unwrap();

        assert!(stdout_output.contains("✅ Order placed successfully!"));
        assert!(stdout_output.contains("Ticker: AAPL"));
        assert!(stdout_output.contains("Action: Buy"));
        assert!(stdout_output.contains("Quantity: 123"));
    }

    #[tokio::test]
    async fn test_execute_order_failure_stderr_output() {
        let server = MockServer::start();
        let env = create_test_env_for_cli(&server);
        let pool = setup_test_db().await;
        setup_test_tokens(&pool, &env.schwab_auth).await;

        let account_mock = server.mock(|when, then| {
            when.method(httpmock::Method::GET)
                .path("/trader/v1/accounts/accountNumbers");
            then.status(200)
                .header("content-type", "application/json")
                .json_body(json!([{
                    "accountNumber": "123456789",
                    "hashValue": "ABC123DEF456"
                }]));
        });

        let order_mock = server.mock(|when, then| {
            when.method(httpmock::Method::POST)
                .path("/trader/v1/accounts/ABC123DEF456/orders");
            then.status(400)
                .json_body(json!({"error": "Invalid order parameters"}));
        });

        let mut stdout_buffer = Vec::new();

        let result = execute_order_with_writers(
            "TSLA".to_string(),
            50,
            Direction::Sell,
            &env,
            &pool,
            &mut stdout_buffer,
        )
        .await;

        account_mock.assert();
        order_mock.assert();
        assert!(result.is_err());

        let stdout_output = String::from_utf8(stdout_buffer).unwrap();

        assert!(stdout_output.contains("❌ Failed to place order:"));
    }

    #[tokio::test]
    async fn test_authentication_with_oauth_flow_on_expired_refresh_token() {
        let server = MockServer::start();
        let env = create_test_env_for_cli(&server);
        let pool = setup_test_db().await;

        let expired_tokens = SchwabTokens {
            access_token: "expired_access_token".to_string(),
            access_token_fetched_at: Utc::now() - Duration::minutes(35),
            refresh_token: "expired_refresh_token".to_string(),
            refresh_token_fetched_at: Utc::now() - Duration::days(8),
        };
        expired_tokens
            .store(&pool, &env.schwab_auth.encryption_key)
            .await
            .unwrap();

        let result = SchwabTokens::get_valid_access_token(&pool, &env.schwab_auth).await;

        assert!(matches!(
            result.unwrap_err(),
            st0x_broker::schwab::SchwabError::RefreshTokenExpired
        ));

        let mut stdout_buffer = Vec::new();
        writeln!(
            &mut stdout_buffer,
            "🔄 Your refresh token has expired. Starting authentication process..."
        )
        .unwrap();
        writeln!(
            &mut stdout_buffer,
            "   You will be guided through the Charles Schwab OAuth process."
        )
        .unwrap();

        let stdout_output = String::from_utf8(stdout_buffer).unwrap();
        assert!(
            stdout_output
                .contains("🔄 Your refresh token has expired. Starting authentication process...")
        );
        assert!(
            stdout_output.contains("You will be guided through the Charles Schwab OAuth process.")
        );
    }

    #[test]
    fn test_cli_error_display_messages() {
        let ticker_error = CliError::InvalidTicker {
            symbol: "TOOLONG".to_string(),
        };
        let error_msg = ticker_error.to_string();
        assert!(error_msg.contains("Invalid ticker symbol: TOOLONG"));
        assert!(error_msg.contains("uppercase letters only"));
        assert!(error_msg.contains("1-5 characters long"));

        let quantity_error = CliError::InvalidQuantity { value: 0 };
        let error_msg = quantity_error.to_string();
        assert!(error_msg.contains("Invalid quantity: 0"));
        assert!(error_msg.contains("greater than zero"));
    }

    fn create_test_env_for_cli(mock_server: &MockServer) -> Env {
        Env {
            database_url: ":memory:".to_string(),
            log_level: LogLevel::Debug,
            server_port: 8080,
            schwab_auth: SchwabAuthEnv {
                app_key: "test_app_key".to_string(),
                app_secret: "test_app_secret".to_string(),
                redirect_uri: "https://127.0.0.1".to_string(),
                base_url: mock_server.base_url(),
                account_index: 0,
                encryption_key: TEST_ENCRYPTION_KEY,
            },
            evm_env: EvmEnv {
                ws_rpc_url: url::Url::parse("ws://localhost:8545").unwrap(),
                orderbook: address!("0x1234567890123456789012345678901234567890"),
                order_owner: address!("0x0000000000000000000000000000000000000000"),
                deployment_block: 1,
            },
            order_polling_interval: 15,
            order_polling_max_jitter: 5,
            dry_run: false,
        }
    }

<<<<<<< HEAD
    async fn setup_test_tokens(pool: &SqlitePool) {
        let tokens = SchwabTokens {
            access_token: "test_access_token".to_string(),
            access_token_fetched_at: chrono::Utc::now(),
            refresh_token: "test_refresh_token".to_string(),
            refresh_token_fetched_at: chrono::Utc::now(),
        };
        tokens.store(pool).await.unwrap();
    }

=======
>>>>>>> d73c35a3
    struct MockBlockchainData {
        order_owner: alloy::primitives::Address,
        receipt_json: serde_json::Value,
        after_clear_log: alloy::rpc::types::Log,
    }

    fn create_mock_blockchain_data(
        orderbook: alloy::primitives::Address,
        tx_hash: alloy::primitives::B256,
        alice_output_shares: &str, // e.g., "9000000000000000000" for 9 shares
        bob_output_usdc: u64,      // e.g., 100_000_000 for 100 USDC
    ) -> MockBlockchainData {
        let order = get_test_order();
        let order_owner = order.owner;

        let clear_event = ClearV2 {
            sender: address!("0xdeadbeefdeadbeefdeadbeefdeadbeefdeadbeef"),
            alice: order.clone(),
            bob: order,
            clearConfig: ClearConfig {
                aliceInputIOIndex: U256::from(0),
                aliceOutputIOIndex: U256::from(1),
                bobInputIOIndex: U256::from(1),
                bobOutputIOIndex: U256::from(0),
                aliceBountyVaultId: U256::ZERO,
                bobBountyVaultId: U256::ZERO,
            },
        };

        let receipt_json = json!({
            "transactionHash": tx_hash,
            "transactionIndex": "0x0",
            "blockHash": "0x1111111111111111111111111111111111111111111111111111111111111111",
            "blockNumber": "0x64",
            "from": "0xaaaaaaaaaaaaaaaaaaaaaaaaaaaaaaaaaaaaaaaa",
            "to": "0xbbbbbbbbbbbbbbbbbbbbbbbbbbbbbbbbbbbbbbbb",
            "contractAddress": null,
            "gasUsed": "0x5208",
            "cumulativeGasUsed": "0xf4240",
            "effectiveGasPrice": "0x3b9aca00",
            "status": "0x1",
            "type": "0x2",
            "logsBloom": "0x00000000000000000000000000000000000000000000000000000000000000000000000000000000000000000000000000000000000000000000000000000000000000000000000000000000000000000000000000000000000000000000000000000000000000000000000000000000000000000000000000000000000000000000000000000000000000000000000000000000000000000000000000000000000000000000000000000000000000000000000000000000000000000000000000000000000000000000000000000000000000000000000000000000000000000000000000000000000000000000000000000000000000000000000000000000",
            "logs": [{
                "address": orderbook,
                "topics": [ClearV2::SIGNATURE_HASH],
                "data": format!("0x{}", hex::encode(clear_event.into_log_data().data)),
                "blockNumber": "0x64",
                "transactionHash": tx_hash,
                "transactionIndex": "0x0",
                "logIndex": "0x0",
                "removed": false
            }]
        });

        let after_clear_event = AfterClear {
            sender: address!("0xaaaaaaaaaaaaaaaaaaaaaaaaaaaaaaaaaaaaaaaa"),
            clearStateChange: ClearStateChange {
                aliceOutput: U256::from_str(alice_output_shares).unwrap(),
                bobOutput: U256::from(bob_output_usdc),
                aliceInput: U256::from(bob_output_usdc),
                bobInput: U256::from_str(alice_output_shares).unwrap(),
            },
        };

        let after_clear_log = alloy::rpc::types::Log {
            inner: alloy::primitives::Log {
                address: orderbook,
                data: after_clear_event.into_log_data(),
            },
            block_hash: Some(fixed_bytes!(
                "0x1111111111111111111111111111111111111111111111111111111111111111"
            )),
            block_number: Some(100),
            block_timestamp: None,
            transaction_hash: Some(tx_hash),
            transaction_index: Some(0),
            log_index: Some(1),
            removed: false,
        };

        MockBlockchainData {
            order_owner,
            receipt_json,
            after_clear_log,
        }
    }

    fn setup_mock_provider_for_process_tx(
        mock_data: &MockBlockchainData,
        input_symbol: &str,
        output_symbol: &str,
    ) -> impl Provider + Clone {
        let asserter = Asserter::new();
        // Add mock transaction receipt for gas tracking - first call from try_from_tx_hash
        asserter.push_success(&mock_data.receipt_json);
        asserter.push_success(&json!([mock_data.after_clear_log]));
        // Add mock transaction receipt for gas tracking - second call from try_from_order_and_fill_details
        asserter.push_success(&mock_data.receipt_json);
        asserter.push_success(&<symbolCall as SolCall>::abi_encode_returns(
            &input_symbol.to_string(),
        ));
        asserter.push_success(&<symbolCall as SolCall>::abi_encode_returns(
            &output_symbol.to_string(),
        ));

        ProviderBuilder::new().connect_mocked_client(asserter)
    }

    fn setup_schwab_api_mocks(server: &MockServer) -> (httpmock::Mock, httpmock::Mock) {
        let account_mock = server.mock(|when, then| {
            when.method(httpmock::Method::GET)
                .path("/trader/v1/accounts/accountNumbers");
            then.status(200)
                .header("content-type", "application/json")
                .json_body(json!([{
                    "accountNumber": "123456789",
                    "hashValue": "ABC123DEF456"
                }]));
        });

        let order_mock = server.mock(|when, then| {
            when.method(httpmock::Method::POST)
                .path("/trader/v1/accounts/ABC123DEF456/orders")
                .header("authorization", "Bearer test_access_token")
                .header("accept", "*/*")
                .header("content-type", "application/json");
            then.status(201)
                .header("location", "/trader/v1/accounts/ABC123DEF456/orders/12345");
        });

        (account_mock, order_mock)
    }

    #[test]
    fn test_validate_ticker_valid() {
        assert_eq!(validate_ticker("AAPL").unwrap(), "AAPL");
        assert_eq!(validate_ticker("aapl").unwrap(), "AAPL");
        assert_eq!(validate_ticker("  TSLA  ").unwrap(), "TSLA");
        assert_eq!(validate_ticker("A").unwrap(), "A");
        assert_eq!(validate_ticker("GOOGL").unwrap(), "GOOGL");
    }

    #[test]
    fn test_validate_ticker_invalid() {
        assert!(matches!(
            validate_ticker(""),
            Err(CliError::InvalidTicker { .. })
        ));
        assert!(matches!(
            validate_ticker("TOOLONG"),
            Err(CliError::InvalidTicker { .. })
        ));
        assert!(matches!(
            validate_ticker("AAP1"),
            Err(CliError::InvalidTicker { .. })
        ));
        assert!(matches!(
            validate_ticker("AA-PL"),
            Err(CliError::InvalidTicker { .. })
        ));
        assert!(matches!(
            validate_ticker("AA PL"),
            Err(CliError::InvalidTicker { .. })
        ));
    }

    #[test]
    fn verify_cli() {
        Cli::command().debug_assert();
    }

    #[test]
    fn test_parse_and_validate_buy_command() {
        let validated_ticker = validate_ticker("aapl").unwrap();
        assert_eq!(validated_ticker, "AAPL");
    }

    #[test]
    fn test_parse_and_validate_sell_command() {
        let validated_ticker = validate_ticker("TSLA").unwrap();
        assert_eq!(validated_ticker, "TSLA");
    }

    #[test]
    fn test_validate_ticker_boundary_conditions() {
        assert_eq!(validate_ticker("GOOGL").unwrap(), "GOOGL");

        assert!(matches!(
            validate_ticker("GOOGLE"),
            Err(CliError::InvalidTicker { .. })
        ));

        assert_eq!(validate_ticker("   aapl   ").unwrap(), "AAPL");

        assert_eq!(validate_ticker("a").unwrap(), "A");
    }

    #[test]
    fn test_cli_command_structure_validation() {
        let cmd = Cli::command();

        let result = cmd
            .clone()
            .try_get_matches_from(vec!["schwab", "buy", "-t", "AAPL"]);
        assert!(result.is_err());

        let result = cmd
            .clone()
            .try_get_matches_from(vec!["schwab", "sell", "-q", "100"]);
        assert!(result.is_err());

        let result = cmd.clone().try_get_matches_from(vec!["schwab", "buy"]);
        assert!(result.is_err());

        let result = cmd
            .clone()
            .try_get_matches_from(vec!["schwab", "buy", "-t", "AAPL", "-q", "100"]);
        assert!(result.is_ok());

        let result = cmd.try_get_matches_from(vec!["schwab", "sell", "-t", "TSLA", "-q", "50"]);
        assert!(result.is_ok());
    }

    // Integration tests for complete CLI workflow
    #[tokio::test]
    async fn test_integration_buy_command_end_to_end() {
        let server = MockServer::start();
        let env = create_test_env_for_cli(&server);
        let pool = setup_test_db().await;
        setup_test_tokens(&pool, &env.schwab_auth).await;

        let account_mock = server.mock(|when, then| {
            when.method(httpmock::Method::GET)
                .path("/trader/v1/accounts/accountNumbers");
            then.status(200)
                .header("content-type", "application/json")
                .json_body(json!([{
                    "accountNumber": "123456789",
                    "hashValue": "ABC123DEF456"
                }]));
        });

        let order_mock = server.mock(|when, then| {
            when.method(httpmock::Method::POST)
                .path("/trader/v1/accounts/ABC123DEF456/orders")
                .header("authorization", "Bearer test_access_token")
                .header("accept", "*/*")
                .header("content-type", "application/json");
            then.status(201)
                .header("location", "/trader/v1/accounts/ABC123DEF456/orders/12345");
        });

        let mut stdout = Vec::new();

        let buy_command = Commands::Buy {
            ticker: "AAPL".to_string(),
            quantity: 100,
        };

        let result = run_command_with_writers(env, buy_command, &pool, &mut stdout).await;

        assert!(
            result.is_ok(),
            "End-to-end CLI command should succeed: {result:?}"
        );
        account_mock.assert();
        order_mock.assert();

        let stdout_str = String::from_utf8(stdout).unwrap();
        assert!(stdout_str.contains("Order placed successfully"));
    }

    #[tokio::test]
    async fn test_integration_sell_command_end_to_end() {
        let server = MockServer::start();
        let env = create_test_env_for_cli(&server);
        let pool = setup_test_db().await;
        setup_test_tokens(&pool, &env.schwab_auth).await;

        let account_mock = server.mock(|when, then| {
            when.method(httpmock::Method::GET)
                .path("/trader/v1/accounts/accountNumbers");
            then.status(200)
                .header("content-type", "application/json")
                .json_body(json!([{
                    "accountNumber": "123456789",
                    "hashValue": "ABC123DEF456"
                }]));
        });

        let order_mock = server.mock(|when, then| {
            when.method(httpmock::Method::POST)
                .path("/trader/v1/accounts/ABC123DEF456/orders")
                .header("authorization", "Bearer test_access_token")
                .header("accept", "*/*")
                .header("content-type", "application/json");
            then.status(201)
                .header("location", "/trader/v1/accounts/ABC123DEF456/orders/12345");
        });

        let mut stdout = Vec::new();

        let sell_command = Commands::Sell {
            ticker: "TSLA".to_string(),
            quantity: 50,
        };

        let result = run_command_with_writers(env, sell_command, &pool, &mut stdout).await;

        assert!(
            result.is_ok(),
            "End-to-end CLI command should succeed: {result:?}"
        );
        account_mock.assert();
        order_mock.assert();

        let stdout_str = String::from_utf8(stdout).unwrap();
        assert!(stdout_str.contains("Order placed successfully"));
    }

    #[tokio::test]
    async fn test_integration_authentication_failure_scenarios() {
        let server = MockServer::start();
        let env = create_test_env_for_cli(&server);
        let pool = setup_test_db().await;

        // Set up expired access token but valid refresh token that will trigger a refresh attempt
        let expired_tokens = SchwabTokens {
            access_token: "expired_access_token".to_string(),
            access_token_fetched_at: chrono::Utc::now() - chrono::Duration::minutes(35),
            refresh_token: "valid_but_rejected_refresh_token".to_string(),
            refresh_token_fetched_at: chrono::Utc::now() - chrono::Duration::days(1), // Valid refresh token
        };
        expired_tokens
            .store(&pool, &env.schwab_auth.encryption_key)
            .await
            .unwrap();

        // Mock the token refresh to fail
        let token_refresh_mock = server.mock(|when, then| {
            when.method(httpmock::Method::POST)
                .path("/v1/oauth/token")
                .body_contains("grant_type=refresh_token")
                .body_contains("refresh_token=valid_but_rejected_refresh_token");
            then.status(400)
                .header("content-type", "application/json")
                .json_body(
                    json!({"error": "invalid_grant", "error_description": "Refresh token expired"}),
                );
        });

        let mut stdout = Vec::new();

        let result = execute_order_with_writers(
            "AAPL".to_string(),
            100,
            Direction::Buy,
            &env,
            &pool,
            &mut stdout,
        )
        .await;

        assert!(
            result.is_err(),
            "CLI command should fail due to auth issues"
        );
        token_refresh_mock.assert();

        // The function fails early when creating the broker, so no output is written
        // The error should be related to authentication issues
        let error_msg = format!("{}", result.unwrap_err());
        assert!(error_msg.contains("Refresh token expired"));
    }

    #[tokio::test]
    async fn test_integration_token_refresh_flow() {
        let server = MockServer::start();
        let env = create_test_env_for_cli(&server);
        let pool = setup_test_db().await;

        // Set up expired tokens
        let expired_tokens = SchwabTokens {
            access_token: "expired_access_token".to_string(),
            access_token_fetched_at: chrono::Utc::now() - chrono::Duration::minutes(35),
            refresh_token: "valid_refresh_token".to_string(),
            refresh_token_fetched_at: chrono::Utc::now() - chrono::Duration::days(1),
        };
        expired_tokens
            .store(&pool, &env.schwab_auth.encryption_key)
            .await
            .unwrap();

        let token_refresh_mock = server.mock(|when, then| {
            when.method(httpmock::Method::POST)
                .path("/v1/oauth/token")
                .body_contains("grant_type=refresh_token")
                .body_contains("refresh_token=valid_refresh_token");
            then.status(200)
                .header("content-type", "application/json")
                .json_body(json!({
                    "access_token": "new_access_token",
                    "token_type": "Bearer",
                    "expires_in": 1800,
                    "refresh_token": "new_refresh_token",
                    "refresh_token_expires_in": 604_800
                }));
        });

        let account_mock = server.mock(|when, then| {
            when.method(httpmock::Method::GET)
                .path("/trader/v1/accounts/accountNumbers")
                .header("authorization", "Bearer new_access_token");
            then.status(200)
                .header("content-type", "application/json")
                .json_body(json!([{
                    "accountNumber": "123456789",
                    "hashValue": "ABC123DEF456"
                }]));
        });

        let order_mock = server.mock(|when, then| {
            when.method(httpmock::Method::POST)
                .path("/trader/v1/accounts/ABC123DEF456/orders")
                .header("authorization", "Bearer new_access_token");
            then.status(201)
                .header("location", "/trader/v1/accounts/ABC123DEF456/orders/12345");
        });

        let mut stdout = Vec::new();

        let result = execute_order_with_writers(
            "AAPL".to_string(),
            100,
            Direction::Buy,
            &env,
            &pool,
            &mut stdout,
        )
        .await;

        assert!(
            result.is_ok(),
            "CLI command should succeed after token refresh: {result:?}"
        );
        token_refresh_mock.assert();
        account_mock.assert();
        order_mock.assert();

        // Verify that new tokens were stored in database
<<<<<<< HEAD
        let stored_tokens = SchwabTokens::load(&pool).await.unwrap();
=======
        let stored_tokens = SchwabTokens::load(&pool, &env.schwab_auth.encryption_key)
            .await
            .unwrap();
>>>>>>> d73c35a3
        assert_eq!(stored_tokens.access_token, "new_access_token");
        assert_eq!(stored_tokens.refresh_token, "new_refresh_token");
    }

    #[tokio::test]
    async fn test_integration_database_operations() {
        let server = MockServer::start();
        let env = create_test_env_for_cli(&server);
        let pool = setup_test_db().await;

        // Test that CLI properly handles database without tokens
        let mut stdout = Vec::new();

        let result = execute_order_with_writers(
            "AAPL".to_string(),
            100,
            Direction::Buy,
            &env,
            &pool,
            &mut stdout,
        )
        .await;

        assert!(result.is_err(), "CLI should fail when no tokens are stored");

        // The function fails early when creating the broker, so no output is written
        // The error should be related to missing authentication tokens
        let error_msg = format!("{}", result.unwrap_err());
        assert!(error_msg.contains("no rows returned"));

        // Now add tokens and verify database integration works
        setup_test_tokens(&pool, &env.schwab_auth).await;

        let account_mock = server.mock(|when, then| {
            when.method(httpmock::Method::GET)
                .path("/trader/v1/accounts/accountNumbers");
            then.status(200)
                .header("content-type", "application/json")
                .json_body(json!([{
                    "accountNumber": "123456789",
                    "hashValue": "ABC123DEF456"
                }]));
        });

        let order_mock = server.mock(|when, then| {
            when.method(httpmock::Method::POST)
                .path("/trader/v1/accounts/ABC123DEF456/orders");
            then.status(201)
                .header("location", "/trader/v1/accounts/ABC123DEF456/orders/12345");
        });

        let mut stdout2 = Vec::new();

        let result2 = execute_order_with_writers(
            "AAPL".to_string(),
            100,
            Direction::Buy,
            &env,
            &pool,
            &mut stdout2,
        )
        .await;

        assert!(
            result2.is_ok(),
            "CLI should succeed with valid tokens in database"
        );
        account_mock.assert();
        order_mock.assert();
    }

    #[tokio::test]
    async fn test_integration_network_error_handling() {
        let server = MockServer::start();
        let env = create_test_env_for_cli(&server);
        let pool = setup_test_db().await;
        setup_test_tokens(&pool, &env.schwab_auth).await;

        // Mock network timeout/connection error
        let account_mock = server.mock(|when, then| {
            when.method(httpmock::Method::GET)
                .path("/trader/v1/accounts/accountNumbers");
            then.status(500)
                .header("content-type", "application/json")
                .json_body(json!({"error": "Internal Server Error"}));
        });

        let mut stdout = Vec::new();

        let result = execute_order_with_writers(
            "AAPL".to_string(),
            100,
            Direction::Buy,
            &env,
            &pool,
            &mut stdout,
        )
        .await;

        assert!(result.is_err(), "CLI should fail on network errors");
        account_mock.assert();

        let stdout_str = String::from_utf8(stdout).unwrap();
        assert!(
            !stdout_str.is_empty(),
            "Should provide error feedback to user"
        );
    }

    #[tokio::test]
    async fn test_process_tx_command_transaction_not_found() {
        let server = MockServer::start();
        let env = create_test_env_for_cli(&server);
        let pool = setup_test_db().await;

        let tx_hash =
            fixed_bytes!("0xbeeeeeeeeeeeeeeeeeeeeeeeeeeeeeeeeeeeeeeeeeeeeeeeeeeeeeeeeeeeeeee");
        let mut stdout = Vec::new();

        // Mock provider that returns null for transaction receipt (transaction not found)
        let asserter = Asserter::new();
        asserter.push_success(&json!(null));
        let provider = ProviderBuilder::new().connect_mocked_client(asserter);
        let cache = SymbolCache::default();

        let result =
            process_tx_with_provider(tx_hash, &env, &pool, &mut stdout, &provider, &cache).await;

        assert!(
            result.is_ok(),
            "Should handle transaction not found gracefully"
        );

        let stdout_str = String::from_utf8(stdout).unwrap();
        assert!(
            stdout_str.contains("Transaction not found"),
            "Should display transaction not found message"
        );
    }

    #[tokio::test]
    async fn test_integration_invalid_order_parameters() {
        let server = MockServer::start();
        let env = create_test_env_for_cli(&server);
        let pool = setup_test_db().await;
        setup_test_tokens(&pool, &env.schwab_auth).await;

        let account_mock = server.mock(|when, then| {
            when.method(httpmock::Method::GET)
                .path("/trader/v1/accounts/accountNumbers");
            then.status(200)
                .header("content-type", "application/json")
                .json_body(json!([{
                    "accountNumber": "123456789",
                    "hashValue": "ABC123DEF456"
                }]));
        });

        let order_mock = server.mock(|when, then| {
            when.method(httpmock::Method::POST)
                .path("/trader/v1/accounts/ABC123DEF456/orders");
            then.status(400)
                .header("content-type", "application/json")
                .json_body(json!({
                    "error": "Invalid order parameters",
                    "message": "Insufficient buying power"
                }));
        });

        let mut stdout = Vec::new();

        let result = execute_order_with_writers(
            "INVALID".to_string(),
            999_999,
            Direction::Buy,
            &env,
            &pool,
            &mut stdout,
        )
        .await;

        assert!(
            result.is_err(),
            "CLI should fail on invalid order parameters"
        );
        account_mock.assert();
        order_mock.assert();

        let stdout_str = String::from_utf8(stdout).unwrap();
        assert!(
            stdout_str.contains("order")
                || stdout_str.contains("error")
                || stdout_str.contains("400")
        );
    }

    #[tokio::test]
    async fn test_process_tx_with_database_integration_success() {
        let server = MockServer::start();
        let env = create_test_env_for_cli(&server);
        let pool = setup_test_db().await;
        setup_test_tokens(&pool, &env.schwab_auth).await;

        let tx_hash =
            fixed_bytes!("0xdeadbeefdeadbeefdeadbeefdeadbeefdeadbeefdeadbeefdeadbeefdeadbeef");

        // Create mock blockchain data for 9 AAPL shares trade
        let mock_data = create_mock_blockchain_data(
            env.evm_env.orderbook,
            tx_hash,
            "9000000000000000000", // 9 shares (18 decimals)
            100_000_000,           // 100 USDC (6 decimals)
        );

        // Update env to have the correct order owner
        let mut env = env;
        env.evm_env.order_owner = mock_data.order_owner;

        // Set up Schwab API mocks
        let (account_mock, order_mock) = setup_schwab_api_mocks(&server);

        // Set up the mock provider
        let provider = setup_mock_provider_for_process_tx(&mock_data, "USDC", "AAPL0x");
        let cache = SymbolCache::default();

        let mut stdout = Vec::new();

        // Test the function with the mocked provider
        let result =
            process_tx_with_provider(tx_hash, &env, &pool, &mut stdout, &provider, &cache).await;

        assert!(
            result.is_ok(),
            "process_tx should succeed with proper mocking"
        );

        // Verify the OnchainTrade was saved to database
        let trade = OnchainTrade::find_by_tx_hash_and_log_index(&pool, tx_hash, 0)
            .await
            .unwrap();
        assert_eq!(trade.symbol.to_string(), "AAPL0x"); // Tokenized symbol
        assert!((trade.amount - 9.0).abs() < f64::EPSILON); // Amount from the test data

        // Verify OffchainExecution was created (due to TradeAccumulator)
        // Executions are now in SUBMITTED status with order_id stored for order status polling
        let executions =
            find_executions_by_symbol_and_status(&pool, "AAPL", OrderStatus::Submitted)
                .await
                .unwrap();
        assert_eq!(executions.len(), 1);
        assert_eq!(executions[0].shares, 9);
        assert_eq!(executions[0].direction, Direction::Buy);

        // Verify order_id was stored in database
        let execution_id = executions[0].id.unwrap();
        let row = sqlx::query!(
            "SELECT order_id FROM offchain_trades WHERE id = ?1",
            execution_id
        )
        .fetch_one(&pool)
        .await
        .unwrap();
        assert!(
            row.order_id.is_some(),
            "Order ID should be stored for polling"
        );

        // Verify Schwab API was called
        account_mock.assert();
        order_mock.assert();

        // Verify stdout output
        let stdout_str = String::from_utf8(stdout).unwrap();
        assert!(stdout_str.contains("Processing trade with TradeAccumulator"));
        assert!(stdout_str.contains("Trade triggered Schwab execution"));
        assert!(stdout_str.contains("Trade processing completed"));
    }

    #[tokio::test]
    async fn test_process_tx_database_duplicate_handling() {
        let server = MockServer::start();
        let env = create_test_env_for_cli(&server);
        let pool = setup_test_db().await;
        setup_test_tokens(&pool, &env.schwab_auth).await;

        let tx_hash =
            fixed_bytes!("0xdeadbeefdeadbeefdeadbeefdeadbeefdeadbeefdeadbeefdeadbeefdeadbeef");

        // Create mock blockchain data for 5 TSLA shares trade
        let mock_data = create_mock_blockchain_data(
            env.evm_env.orderbook,
            tx_hash,
            "5000000000000000000", // 5 shares (18 decimals)
            50_000_000,            // 50 USDC (6 decimals)
        );

        // Update env to have the correct order owner
        let mut env = env;
        env.evm_env.order_owner = mock_data.order_owner;

        // Set up Schwab API mocks for first call
        let account_mock = server.mock(|when, then| {
            when.method(httpmock::Method::GET)
                .path("/trader/v1/accounts/accountNumbers");
            then.status(200)
                .header("content-type", "application/json")
                .json_body(json!([{
                    "accountNumber": "123456789",
                    "hashValue": "ABC123DEF456"
                }]));
        });

        let order_mock = server.mock(|when, then| {
            when.method(httpmock::Method::POST)
                .path("/trader/v1/accounts/ABC123DEF456/orders")
                .header("authorization", "Bearer test_access_token")
                .header("accept", "*/*")
                .header("content-type", "application/json");
            then.status(201)
                .header("location", "/trader/v1/accounts/ABC123DEF456/orders/12345");
        });

        // Set up the mock provider for first call
        let asserter1 = Asserter::new();
        // Add mock transaction receipt for gas tracking - first call from try_from_tx_hash
        asserter1.push_success(&mock_data.receipt_json);
        asserter1.push_success(&json!([mock_data.after_clear_log]));
        // Add mock transaction receipt for gas tracking - second call from try_from_order_and_fill_details
        asserter1.push_success(&mock_data.receipt_json);
        asserter1.push_success(&<symbolCall as SolCall>::abi_encode_returns(
            &"USDC".to_string(),
        ));
        asserter1.push_success(&<symbolCall as SolCall>::abi_encode_returns(
            &"TSLA0x".to_string(),
        ));

        let provider1 = ProviderBuilder::new().connect_mocked_client(asserter1);
        let cache1 = SymbolCache::default();

        let mut stdout1 = Vec::new();

        // Process the transaction for the first time
        let result1 =
            process_tx_with_provider(tx_hash, &env, &pool, &mut stdout1, &provider1, &cache1).await;
        assert!(result1.is_ok(), "First process_tx should succeed");

        // Verify the OnchainTrade was saved to database
        let trade = OnchainTrade::find_by_tx_hash_and_log_index(&pool, tx_hash, 0)
            .await
            .unwrap();
        assert_eq!(trade.symbol.to_string(), "TSLA0x"); // Tokenized symbol
        assert!((trade.amount - 5.0).abs() < f64::EPSILON); // Amount from the test data

        // Verify stdout output for first call
        let stdout_str1 = String::from_utf8(stdout1).unwrap();
        assert!(stdout_str1.contains("Processing trade with TradeAccumulator"));

        // Set up the mock provider for second call (duplicate)
        // Note: We still need to mock the provider responses because the function will still
        // fetch the transaction data, but it should detect the duplicate in the database
        let asserter2 = Asserter::new();
        // Add mock transaction receipt for gas tracking - first call from try_from_tx_hash
        asserter2.push_success(&mock_data.receipt_json);
        asserter2.push_success(&json!([mock_data.after_clear_log]));
        // Add mock transaction receipt for gas tracking - second call from try_from_order_and_fill_details
        asserter2.push_success(&mock_data.receipt_json);
        asserter2.push_success(&<symbolCall as SolCall>::abi_encode_returns(
            &"USDC".to_string(),
        ));
        asserter2.push_success(&<symbolCall as SolCall>::abi_encode_returns(
            &"TSLA0x".to_string(),
        ));

        let provider2 = ProviderBuilder::new().connect_mocked_client(asserter2);
        let cache2 = SymbolCache::default();

        let mut stdout2 = Vec::new();

        // Process the same transaction again (should handle duplicate gracefully)
        let result2 =
            process_tx_with_provider(tx_hash, &env, &pool, &mut stdout2, &provider2, &cache2).await;
        assert!(
            result2.is_ok(),
            "Second process_tx should succeed with graceful duplicate handling"
        );

        // Verify only one trade exists in database
        let count = OnchainTrade::db_count(&pool).await.unwrap();
        assert_eq!(count, 1, "Only one trade should exist in database");

        // Verify stdout shows duplicate was handled gracefully
        let stdout_str2 = String::from_utf8(stdout2).unwrap();
        assert!(stdout_str2.contains("Processing trade with TradeAccumulator"));
        assert!(stdout_str2.contains("Trade accumulated but did not trigger execution yet"));

        // Since the duplicate is handled gracefully and doesn't trigger a new execution,
        // the Schwab API should still only be called once (for the first trade)
        account_mock.assert_hits(1);
        order_mock.assert_hits(1);
    }

    #[test]
    fn test_auth_command_cli_help_text() {
        let mut cmd = Cli::command();

        // Verify that the auth command is properly defined in the CLI
        let help_output = cmd.render_help().to_string();
        assert!(help_output.contains("auth"));
        assert!(help_output.contains("OAuth"));
        assert!(help_output.contains("authentication"));
    }

    #[test]
    fn test_market_status_command_cli_help_text() {
        let mut cmd = Cli::command();

        // Verify that the market-status command is properly defined in the CLI
        let help_output = cmd.render_help().to_string();
        assert!(help_output.contains("market-status"));
        assert!(help_output.contains("Check current market status and hours"));

        // Test specific subcommand help
        let subcommand_help = cmd
            .find_subcommand_mut("market-status")
            .unwrap()
            .render_help()
            .to_string();
        assert!(subcommand_help.contains("Date to check market hours for"));
        assert!(subcommand_help.contains("YYYY-MM-DD"));
        assert!(subcommand_help.contains("defaults to current day"));
    }

    #[tokio::test]
    async fn test_market_status_command_open_market() {
        let server = MockServer::start();
        let env = create_test_env_for_cli(&server);
        let pool = setup_test_db().await;
        setup_test_tokens(&pool, &env.schwab_auth).await;

        let mock_response = json!({
            "equity": {
                "EQ": {
                    "date": "2025-01-03",
                    "marketType": "EQUITY",
                    "exchange": "NYSE",
                    "category": "EQUITY",
                    "product": "EQ",
                    "productName": "Equity",
                    "isOpen": true,
                    "sessionHours": {
                        "regularMarket": [{
                            "start": "2025-01-03T09:30:00-05:00",
                            "end": "2025-01-03T16:00:00-05:00"
                        }]
                    }
                }
            }
        });

        let mock = server.mock(|when, then| {
            when.method(httpmock::Method::GET)
                .path("/marketdata/v1/markets/equity")
                .header("authorization", "Bearer test_access_token")
                .header("accept", "application/json");
            then.status(200)
                .header("content-type", "application/json")
                .json_body(mock_response);
        });

        let mut stdout = Vec::new();
        let market_status_command = Commands::MarketStatus { date: None };

        let result = run_command_with_writers(env, market_status_command, &pool, &mut stdout).await;

        assert!(
            result.is_ok(),
            "Market status command should succeed: {result:?}"
        );
        mock.assert();

        let stdout_str = String::from_utf8(stdout).unwrap();
        assert!(stdout_str.contains("Market Status:"));
        assert!(stdout_str.contains("Friday, January 03, 2025: Regular Hours:"));
        assert!(stdout_str.contains("09:30 AM ET - 04:00 PM ET"));
    }

    #[tokio::test]
    async fn test_market_status_command_closed_market() {
        let server = MockServer::start();
        let env = create_test_env_for_cli(&server);
        let pool = setup_test_db().await;
        setup_test_tokens(&pool, &env.schwab_auth).await;

        let mock_response = json!({
            "equity": {
                "EQ": {
                    "date": "2025-01-04",
                    "marketType": "EQUITY",
                    "exchange": "NYSE",
                    "category": "EQUITY",
                    "product": "EQ",
                    "productName": "Equity",
                    "isOpen": false
                }
            }
        });

        let mock = server.mock(|when, then| {
            when.method(httpmock::Method::GET)
                .path("/marketdata/v1/markets/equity")
                .query_param("date", "2025-01-04")
                .header("authorization", "Bearer test_access_token")
                .header("accept", "application/json");
            then.status(200)
                .header("content-type", "application/json")
                .json_body(mock_response);
        });

        let mut stdout = Vec::new();
        let market_status_command = Commands::MarketStatus {
            date: Some("2025-01-04".to_string()),
        };

        let result = run_command_with_writers(env, market_status_command, &pool, &mut stdout).await;

        assert!(
            result.is_ok(),
            "Market status command should succeed: {result:?}"
        );
        mock.assert();

        let stdout_str = String::from_utf8(stdout).unwrap();
        assert!(stdout_str.contains("Market Status: CLOSED"));
        assert!(stdout_str.contains("Saturday, January 04, 2025: Market Closed"));
    }

    #[tokio::test]
    async fn test_market_status_command_authentication_failure() {
        let server = MockServer::start();
        let env = create_test_env_for_cli(&server);
        let pool = setup_test_db().await;
        // Don't set up tokens - should fail authentication

        let mut stdout = Vec::new();
        let market_status_command = Commands::MarketStatus { date: None };

        let result = run_command_with_writers(env, market_status_command, &pool, &mut stdout).await;

        assert!(
            result.is_err(),
            "Market status command should fail without authentication"
        );

        let stdout_str = String::from_utf8(stdout).unwrap();
        assert!(
            stdout_str.contains("no rows returned")
                || stdout_str.contains("Authentication failed")
                || stdout_str.contains("refresh token")
        );
    }

    #[tokio::test]
    async fn test_market_status_command_api_error() {
        let server = MockServer::start();
        let env = create_test_env_for_cli(&server);
        let pool = setup_test_db().await;
        setup_test_tokens(&pool, &env.schwab_auth).await;

        let mock = server.mock(|when, then| {
            when.method(httpmock::Method::GET)
                .path("/marketdata/v1/markets/equity");
            then.status(500)
                .header("content-type", "application/json")
                .json_body(json!({"error": "Internal server error"}));
        });

        let mut stdout = Vec::new();
        let market_status_command = Commands::MarketStatus { date: None };

        let result = run_command_with_writers(env, market_status_command, &pool, &mut stdout).await;

        assert!(
            result.is_err(),
            "Market status command should fail on API error"
        );
        mock.assert();

        let stdout_str = String::from_utf8(stdout).unwrap();
        assert!(stdout_str.contains("❌ Failed to fetch market hours"));
    }

    #[tokio::test]
    async fn test_onchain_trade_database_duplicate_detection() {
        let pool = setup_test_db().await;

        let tx_hash =
            fixed_bytes!("0xdeadbeefdeadbeefdeadbeefdeadbeefdeadbeefdeadbeefdeadbeefdeadbeef");

        let trade1 = OnchainTrade {
            id: None,
            tx_hash,
            log_index: 42,
            symbol: tokenized_symbol!("GOOG0x"),
            amount: 2.5,
            direction: Direction::Buy,
            price_usdc: 20000.0,
            block_timestamp: None,
            created_at: None,
            gas_used: None,
            effective_gas_price: None,
            pyth_price: None,
            pyth_confidence: None,
            pyth_exponent: None,
            pyth_publish_time: None,
        };

        let trade2 = trade1.clone();

        // Test saving the first trade within a transaction
        let mut sql_tx1 = pool.begin().await.unwrap();
        let first_result = trade1.save_within_transaction(&mut sql_tx1).await;
        assert!(first_result.is_ok(), "First save should succeed");
        sql_tx1.commit().await.unwrap();

        // Test saving the duplicate trade within a transaction (should fail)
        let mut sql_tx2 = pool.begin().await.unwrap();
        let second_result = trade2.save_within_transaction(&mut sql_tx2).await;
        assert!(
            second_result.is_err(),
            "Second save should fail due to duplicate (tx_hash, log_index)"
        );
        sql_tx2.rollback().await.unwrap();

        let trade = OnchainTrade::find_by_tx_hash_and_log_index(&pool, tx_hash, 42)
            .await
            .unwrap();

        assert_eq!(trade.tx_hash, tx_hash);
        assert_eq!(trade.log_index, 42);
        assert_eq!(trade.symbol.to_string(), "GOOG0x");
        assert!((trade.amount - 2.5).abs() < f64::EPSILON);
        assert!((trade.price_usdc - 20000.0).abs() < f64::EPSILON);
    }
}<|MERGE_RESOLUTION|>--- conflicted
+++ resolved
@@ -420,7 +420,7 @@
     println!("Extracted code: {code}");
 
     let tokens = env.get_tokens_from_code(&code).await?;
-    tokens.store(pool).await?;
+    tokens.store(pool, &env.encryption_key).await?;
 
     Ok(())
 }
@@ -878,13 +878,9 @@
         account_mock.assert();
         order_mock.assert();
 
-<<<<<<< HEAD
-        let stored_tokens = SchwabTokens::load(&pool).await.unwrap();
-=======
         let stored_tokens = SchwabTokens::load(&pool, &env.schwab_auth.encryption_key)
             .await
             .unwrap();
->>>>>>> d73c35a3
         assert_eq!(stored_tokens.access_token, "refreshed_access_token");
         assert_eq!(stored_tokens.refresh_token, "new_refresh_token");
     }
@@ -929,13 +925,9 @@
         account_mock.assert();
         order_mock.assert();
 
-<<<<<<< HEAD
-        let stored_tokens = SchwabTokens::load(&pool).await.unwrap();
-=======
         let stored_tokens = SchwabTokens::load(&pool, &env.schwab_auth.encryption_key)
             .await
             .unwrap();
->>>>>>> d73c35a3
         assert_eq!(stored_tokens.access_token, "test_access_token");
     }
 
@@ -1121,19 +1113,6 @@
         }
     }
 
-<<<<<<< HEAD
-    async fn setup_test_tokens(pool: &SqlitePool) {
-        let tokens = SchwabTokens {
-            access_token: "test_access_token".to_string(),
-            access_token_fetched_at: chrono::Utc::now(),
-            refresh_token: "test_refresh_token".to_string(),
-            refresh_token_fetched_at: chrono::Utc::now(),
-        };
-        tokens.store(pool).await.unwrap();
-    }
-
-=======
->>>>>>> d73c35a3
     struct MockBlockchainData {
         order_owner: alloy::primitives::Address,
         receipt_json: serde_json::Value,
@@ -1585,13 +1564,9 @@
         order_mock.assert();
 
         // Verify that new tokens were stored in database
-<<<<<<< HEAD
-        let stored_tokens = SchwabTokens::load(&pool).await.unwrap();
-=======
         let stored_tokens = SchwabTokens::load(&pool, &env.schwab_auth.encryption_key)
             .await
             .unwrap();
->>>>>>> d73c35a3
         assert_eq!(stored_tokens.access_token, "new_access_token");
         assert_eq!(stored_tokens.refresh_token, "new_refresh_token");
     }
