--- conflicted
+++ resolved
@@ -6,19 +6,6 @@
 
 use crate::env::{BrokerConfig, Config, Env};
 use crate::error::OnChainError;
-<<<<<<< HEAD
-use crate::onchain::{EvmEnv, OnchainTrade, accumulator};
-use crate::schwab::SchwabAuthEnv;
-use crate::schwab::market_hours::{MarketStatus as MarketStatusEnum, fetch_market_hours};
-use crate::schwab::order::{Instruction, Order};
-use crate::schwab::run_oauth_flow;
-use crate::schwab::tokens::SchwabTokens;
-use crate::symbol::cache::SymbolCache;
-use alloy::primitives::B256;
-use alloy::providers::{Provider, ProviderBuilder, WsConnect};
-use chrono::Utc;
-use chrono_tz::US::Eastern;
-=======
 use crate::onchain::pyth::FeedIdCache;
 use crate::onchain::{OnchainTrade, accumulator};
 use crate::symbol::cache::SymbolCache;
@@ -31,7 +18,6 @@
     Broker, Direction, MarketOrder, MockBrokerConfig, OrderPlacement, OrderState, Shares, Symbol,
     TryIntoBroker,
 };
->>>>>>> 32edb53d
 
 #[derive(Debug, Error)]
 pub enum CliError {
@@ -80,15 +66,6 @@
     },
     /// Perform Charles Schwab OAuth authentication flow
     Auth,
-<<<<<<< HEAD
-    /// Check current market status and hours
-    MarketStatus {
-        /// Date to check market hours for (format: YYYY-MM-DD, defaults to current day)
-        #[arg(long = "date")]
-        date: Option<String>,
-    },
-=======
->>>>>>> 32edb53d
 }
 
 #[derive(Debug, Parser)]
@@ -106,26 +83,8 @@
     /// Parse CLI arguments and convert to internal Config struct
     pub fn parse_and_convert() -> anyhow::Result<(Config, Commands)> {
         let cli_env = Self::parse();
-<<<<<<< HEAD
-
-        let env = Env {
-            database_url: cli_env.database_url,
-            log_level: cli_env.log_level,
-            schwab_auth: cli_env.schwab_auth,
-            evm_env: cli_env.evm_env,
-            order_polling_interval: 15,
-            order_polling_max_jitter: 5,
-            dry_run: false,
-            hyperdx_api_key: None,
-            hyperdx_service_name: "schwab-bot".to_string(),
-            otel_exporter_endpoint: None,
-        };
-
-        Ok((env, cli_env.command))
-=======
         let config = cli_env.env.into_config();
         Ok((config, cli_env.command))
->>>>>>> 32edb53d
     }
 }
 
@@ -237,125 +196,13 @@
                 }
             }
         }
-        Commands::Auth => {
-            info!("Starting OAuth authentication flow");
-            writeln!(
-                stdout,
-                "🔄 Starting Charles Schwab OAuth authentication process..."
-            )?;
-            writeln!(
-                stdout,
-                "   You will be guided through the authentication process."
-            )?;
-
-            match run_oauth_flow(pool, &env.schwab_auth).await {
-                Ok(()) => {
-                    info!("OAuth authentication completed successfully");
-                    writeln!(stdout, "✅ Authentication successful!")?;
-                    writeln!(
-                        stdout,
-                        "   Your tokens have been saved and are ready to use."
-                    )?;
-                }
-                Err(oauth_error) => {
-                    error!("OAuth authentication failed: {oauth_error:?}");
-                    writeln!(stdout, "❌ Authentication failed: {oauth_error}")?;
-                    writeln!(
-                        stdout,
-                        "   Please ensure you have a valid Charles Schwab account and try again."
-                    )?;
-                    return Err(oauth_error.into());
-                }
-            }
-        }
-        Commands::MarketStatus { date } => {
-            info!(
-                "Checking market status for date: {:?}",
-                date.as_deref().unwrap_or("today")
-            );
-            ensure_authentication(pool, &env.schwab_auth, stdout).await?;
-            display_market_status(&env, pool, date.as_deref(), stdout).await?;
-        }
     }
 
     info!("CLI operation completed successfully");
     Ok(())
 }
 
-<<<<<<< HEAD
-async fn display_market_status<W: Write>(
-    env: &Env,
-    pool: &SqlitePool,
-    date: Option<&str>,
-    stdout: &mut W,
-) -> anyhow::Result<()> {
-    match fetch_market_hours(&env.schwab_auth, pool, date).await {
-        Ok(market_hours) => {
-            let status = market_hours.current_status();
-            let date_display = market_hours.date.format("%A, %B %d, %Y");
-
-            writeln!(stdout, "Market Status: {}", status.as_str())?;
-
-            if market_hours.is_open {
-                if let (Some(start), Some(end)) = (market_hours.start, market_hours.end) {
-                    let start_et = start.format("%I:%M %p ET");
-                    let end_et = end.format("%I:%M %p ET");
-
-                    writeln!(
-                        stdout,
-                        "{date_display}: Regular Hours: {start_et} - {end_et}"
-                    )?;
-
-                    let now = Utc::now().with_timezone(&Eastern);
-                    if status == MarketStatusEnum::Open {
-                        if now < end {
-                            let time_until_close = end.signed_duration_since(now);
-                            let hours = time_until_close.num_hours();
-                            let minutes = time_until_close.num_minutes() % 60;
-
-                            if hours > 0 {
-                                writeln!(stdout, "Market closes in {hours}h {minutes}m")?;
-                            } else {
-                                writeln!(stdout, "Market closes in {minutes}m")?;
-                            }
-                        }
-                    } else if now < start {
-                        let time_until_open = start.signed_duration_since(now);
-                        let days = time_until_open.num_days();
-                        let hours = time_until_open.num_hours() % 24;
-                        let minutes = time_until_open.num_minutes() % 60;
-
-                        if days > 0 {
-                            writeln!(stdout, "Market opens in {days}d {hours}h {minutes}m")?;
-                        } else if hours > 0 {
-                            writeln!(stdout, "Market opens in {hours}h {minutes}m")?;
-                        } else {
-                            writeln!(stdout, "Market opens in {minutes}m")?;
-                        }
-                    }
-                }
-            } else {
-                writeln!(stdout, "{date_display}: Market Closed")?;
-
-                if date.is_none() {
-                    writeln!(stdout, "Next trading day: Check weekday market hours")?;
-                }
-            }
-        }
-        Err(e) => {
-            error!("Failed to fetch market hours: {e:?}");
-            writeln!(stdout, "❌ Failed to fetch market hours: {e}")?;
-            return Err(e.into());
-        }
-    }
-
-    Ok(())
-}
-
-async fn ensure_authentication<W: Write>(
-=======
 async fn ensure_schwab_authentication<W: Write>(
->>>>>>> 32edb53d
     pool: &SqlitePool,
     broker: &BrokerConfig,
     stdout: &mut W,
@@ -583,16 +430,12 @@
     writeln!(stdout, "🔄 Processing trade with TradeAccumulator...")?;
 
     let mut sql_tx = pool.begin().await?;
-<<<<<<< HEAD
-    let execution = accumulator::process_onchain_trade(&mut sql_tx, onchain_trade).await?;
-=======
     let execution = accumulator::process_onchain_trade(
         &mut sql_tx,
         onchain_trade,
         config.broker.to_supported_broker(),
     )
     .await?;
->>>>>>> 32edb53d
     sql_tx.commit().await?;
 
     if let Some(execution) = execution {
@@ -604,15 +447,6 @@
             "✅ Trade triggered execution for {:?} (ID: {execution_id})",
             config.broker.to_supported_broker()
         )?;
-<<<<<<< HEAD
-        ensure_authentication(pool, &env.schwab_auth, stdout).await?;
-        writeln!(stdout, "🔄 Executing Schwab order...")?;
-        let broker = env.get_broker();
-        broker
-            .execute_order(env, pool, execution)
-            .await
-            .map_err(anyhow::Error::from)?;
-=======
 
         let market_order = MarketOrder {
             symbol: execution.symbol,
@@ -631,7 +465,6 @@
             .store_update(&mut sql_tx, execution_id)
             .await?;
         sql_tx.commit().await?;
->>>>>>> 32edb53d
         writeln!(stdout, "🎯 Trade processing completed!")?;
     } else {
         writeln!(
@@ -676,24 +509,12 @@
     use crate::offchain::execution::find_executions_by_symbol_status_and_broker;
     use crate::onchain::EvmEnv;
     use crate::onchain::trade::OnchainTrade;
-<<<<<<< HEAD
-    use crate::schwab::TradeStatus;
-    use crate::schwab::execution::find_executions_by_symbol_and_status;
-    use crate::schwab::{Direction, SchwabInstruction};
-    use crate::test_utils::get_test_order;
-    use crate::test_utils::setup_test_db;
-    use crate::tokenized_symbol;
-    use crate::{onchain::EvmEnv, schwab::SchwabAuthEnv};
-    use alloy::hex;
-    use alloy::primitives::{IntoLogData, U256, address, fixed_bytes};
-=======
     use crate::test_utils::get_test_order;
     use crate::test_utils::setup_test_db;
     use crate::test_utils::setup_test_tokens;
     use crate::tokenized_symbol;
     use alloy::hex;
     use alloy::primitives::{FixedBytes, IntoLogData, U256, address, fixed_bytes};
->>>>>>> 32edb53d
     use alloy::providers::mock::Asserter;
     use alloy::sol_types::{SolCall, SolEvent};
     use chrono::{Duration, Utc};
@@ -1171,12 +992,6 @@
             },
             order_polling_interval: 15,
             order_polling_max_jitter: 5,
-<<<<<<< HEAD
-            dry_run: false,
-            hyperdx_api_key: None,
-            hyperdx_service_name: "schwab-bot".to_string(),
-            otel_exporter_endpoint: None,
-=======
             broker: BrokerConfig::Schwab(SchwabAuthEnv {
                 schwab_app_key: "test_app_key".to_string(),
                 schwab_app_secret: "test_app_secret".to_string(),
@@ -1185,7 +1000,6 @@
                 schwab_account_index: 0,
                 encryption_key: TEST_ENCRYPTION_KEY,
             }),
->>>>>>> 32edb53d
         }
     }
 
@@ -1856,15 +1670,9 @@
             100_000_000,           // 100 USDC (6 decimals)
         );
 
-<<<<<<< HEAD
-        // Update env to have the correct order owner
-        let mut env = env;
-        env.evm_env.order_owner = mock_data.order_owner;
-=======
         // Update config to have the correct order owner
         let mut config = config;
         config.evm.order_owner = mock_data.order_owner;
->>>>>>> 32edb53d
 
         // Set up Schwab API mocks
         let (account_mock, order_mock) = setup_schwab_api_mocks(&server);
@@ -1892,14 +1700,6 @@
         assert_eq!(trade.symbol.to_string(), "AAPL0x"); // Tokenized symbol
         assert!((trade.amount - 9.0).abs() < f64::EPSILON); // Amount from the test data
 
-<<<<<<< HEAD
-        // Verify SchwabExecution was created (due to TradeAccumulator)
-        // Executions are now in SUBMITTED status with order_id stored for order status polling
-        let executions =
-            find_executions_by_symbol_and_status(&pool, "AAPL", TradeStatus::Submitted)
-                .await
-                .unwrap();
-=======
         // Verify OffchainExecution was created (due to TradeAccumulator)
         // Executions are now in SUBMITTED status with order_id stored for order status polling
         let executions = find_executions_by_symbol_status_and_broker(
@@ -1910,7 +1710,6 @@
         )
         .await
         .unwrap();
->>>>>>> 32edb53d
         assert_eq!(executions.len(), 1);
         assert_eq!(executions[0].shares, st0x_broker::Shares::new(9).unwrap());
         assert_eq!(executions[0].direction, Direction::Buy);
@@ -1929,20 +1728,6 @@
             "Order ID should be stored for polling"
         );
 
-        // Verify order_id was stored in database
-        let execution_id = executions[0].id.unwrap();
-        let row = sqlx::query!(
-            "SELECT order_id FROM schwab_executions WHERE id = ?1",
-            execution_id
-        )
-        .fetch_one(&pool)
-        .await
-        .unwrap();
-        assert!(
-            row.order_id.is_some(),
-            "Order ID should be stored for polling"
-        );
-
         // Verify Schwab API was called
         account_mock.assert();
         order_mock.assert();
@@ -1972,15 +1757,9 @@
             50_000_000,            // 50 USDC (6 decimals)
         );
 
-<<<<<<< HEAD
-        // Update env to have the correct order owner
-        let mut env = env;
-        env.evm_env.order_owner = mock_data.order_owner;
-=======
         // Update config to have the correct order owner
         let mut config = config;
         config.evm.order_owner = mock_data.order_owner;
->>>>>>> 32edb53d
 
         // Set up Schwab API mocks for first call
         let account_mock = server.mock(|when, then| {
@@ -2096,188 +1875,6 @@
         assert!(help_output.contains("authentication"));
     }
 
-<<<<<<< HEAD
-    #[test]
-    fn test_market_status_command_cli_help_text() {
-        let mut cmd = Cli::command();
-
-        // Verify that the market-status command is properly defined in the CLI
-        let help_output = cmd.render_help().to_string();
-        assert!(help_output.contains("market-status"));
-        assert!(help_output.contains("Check current market status and hours"));
-
-        // Test specific subcommand help
-        let subcommand_help = cmd
-            .find_subcommand_mut("market-status")
-            .unwrap()
-            .render_help()
-            .to_string();
-        assert!(subcommand_help.contains("Date to check market hours for"));
-        assert!(subcommand_help.contains("YYYY-MM-DD"));
-        assert!(subcommand_help.contains("defaults to current day"));
-    }
-
-    #[tokio::test]
-    async fn test_market_status_command_open_market() {
-        let server = MockServer::start();
-        let env = create_test_env_for_cli(&server);
-        let pool = setup_test_db().await;
-        setup_test_tokens(&pool).await;
-
-        let mock_response = json!({
-            "equity": {
-                "EQ": {
-                    "date": "2025-01-03",
-                    "marketType": "EQUITY",
-                    "exchange": "NYSE",
-                    "category": "EQUITY",
-                    "product": "EQ",
-                    "productName": "Equity",
-                    "isOpen": true,
-                    "sessionHours": {
-                        "regularMarket": [{
-                            "start": "2025-01-03T09:30:00-05:00",
-                            "end": "2025-01-03T16:00:00-05:00"
-                        }]
-                    }
-                }
-            }
-        });
-
-        let mock = server.mock(|when, then| {
-            when.method(httpmock::Method::GET)
-                .path("/marketdata/v1/markets/equity")
-                .header("authorization", "Bearer test_access_token")
-                .header("accept", "application/json");
-            then.status(200)
-                .header("content-type", "application/json")
-                .json_body(mock_response);
-        });
-
-        let mut stdout = Vec::new();
-        let market_status_command = Commands::MarketStatus { date: None };
-
-        let result = run_command_with_writers(env, market_status_command, &pool, &mut stdout).await;
-
-        assert!(
-            result.is_ok(),
-            "Market status command should succeed: {result:?}"
-        );
-        mock.assert();
-
-        let stdout_str = String::from_utf8(stdout).unwrap();
-        assert!(stdout_str.contains("Market Status:"));
-        assert!(stdout_str.contains("Friday, January 03, 2025: Regular Hours:"));
-        assert!(stdout_str.contains("09:30 AM ET - 04:00 PM ET"));
-    }
-
-    #[tokio::test]
-    async fn test_market_status_command_closed_market() {
-        let server = MockServer::start();
-        let env = create_test_env_for_cli(&server);
-        let pool = setup_test_db().await;
-        setup_test_tokens(&pool).await;
-
-        let mock_response = json!({
-            "equity": {
-                "EQ": {
-                    "date": "2025-01-04",
-                    "marketType": "EQUITY",
-                    "exchange": "NYSE",
-                    "category": "EQUITY",
-                    "product": "EQ",
-                    "productName": "Equity",
-                    "isOpen": false
-                }
-            }
-        });
-
-        let mock = server.mock(|when, then| {
-            when.method(httpmock::Method::GET)
-                .path("/marketdata/v1/markets/equity")
-                .query_param("date", "2025-01-04")
-                .header("authorization", "Bearer test_access_token")
-                .header("accept", "application/json");
-            then.status(200)
-                .header("content-type", "application/json")
-                .json_body(mock_response);
-        });
-
-        let mut stdout = Vec::new();
-        let market_status_command = Commands::MarketStatus {
-            date: Some("2025-01-04".to_string()),
-        };
-
-        let result = run_command_with_writers(env, market_status_command, &pool, &mut stdout).await;
-
-        assert!(
-            result.is_ok(),
-            "Market status command should succeed: {result:?}"
-        );
-        mock.assert();
-
-        let stdout_str = String::from_utf8(stdout).unwrap();
-        assert!(stdout_str.contains("Market Status: CLOSED"));
-        assert!(stdout_str.contains("Saturday, January 04, 2025: Market Closed"));
-    }
-
-    #[tokio::test]
-    async fn test_market_status_command_authentication_failure() {
-        let server = MockServer::start();
-        let env = create_test_env_for_cli(&server);
-        let pool = setup_test_db().await;
-        // Don't set up tokens - should fail authentication
-
-        let mut stdout = Vec::new();
-        let market_status_command = Commands::MarketStatus { date: None };
-
-        let result = run_command_with_writers(env, market_status_command, &pool, &mut stdout).await;
-
-        assert!(
-            result.is_err(),
-            "Market status command should fail without authentication"
-        );
-
-        let stdout_str = String::from_utf8(stdout).unwrap();
-        assert!(
-            stdout_str.contains("no rows returned")
-                || stdout_str.contains("Authentication failed")
-                || stdout_str.contains("refresh token")
-        );
-    }
-
-    #[tokio::test]
-    async fn test_market_status_command_api_error() {
-        let server = MockServer::start();
-        let env = create_test_env_for_cli(&server);
-        let pool = setup_test_db().await;
-        setup_test_tokens(&pool).await;
-
-        let mock = server.mock(|when, then| {
-            when.method(httpmock::Method::GET)
-                .path("/marketdata/v1/markets/equity");
-            then.status(500)
-                .header("content-type", "application/json")
-                .json_body(json!({"error": "Internal server error"}));
-        });
-
-        let mut stdout = Vec::new();
-        let market_status_command = Commands::MarketStatus { date: None };
-
-        let result = run_command_with_writers(env, market_status_command, &pool, &mut stdout).await;
-
-        assert!(
-            result.is_err(),
-            "Market status command should fail on API error"
-        );
-        mock.assert();
-
-        let stdout_str = String::from_utf8(stdout).unwrap();
-        assert!(stdout_str.contains("❌ Failed to fetch market hours"));
-    }
-
-=======
->>>>>>> 32edb53d
     #[tokio::test]
     async fn test_onchain_trade_database_duplicate_detection() {
         let pool = setup_test_db().await;
