use clap::{Parser, Subcommand};
use sqlx::SqlitePool;
use std::io::Write;
use thiserror::Error;
use tracing::{error, info};

use crate::env::{Env, LogLevel};
use crate::error::OnChainError;
use crate::onchain::{EvmEnv, OnchainTrade, accumulator};
use crate::schwab::SchwabAuthEnv;
use crate::schwab::order::{Instruction, Order, execute_schwab_order};
use crate::schwab::run_oauth_flow;
use crate::schwab::tokens::SchwabTokens;
use crate::symbol::cache::SymbolCache;
use alloy::primitives::B256;
use alloy::providers::{Provider, ProviderBuilder, WsConnect};

#[derive(Debug, Error)]
pub enum CliError {
    #[error(
        "Invalid ticker symbol: {symbol}. Ticker symbols must be uppercase letters only and 1-5 characters long"
    )]
    InvalidTicker { symbol: String },
    #[error("Invalid quantity: {value}. Quantity must be greater than zero")]
    InvalidQuantity { value: u64 },
}

#[derive(Debug, Parser)]
#[command(name = "schwab")]
#[command(about = "A CLI tool for Charles Schwab stock trading")]
#[command(version)]
pub struct Cli {
    #[command(subcommand)]
    pub command: Commands,
}

#[derive(Debug, Subcommand)]
pub enum Commands {
    /// Buy shares of a stock
    Buy {
        /// Stock ticker symbol (e.g., AAPL, TSLA)
        #[arg(short = 't', long = "ticker")]
        ticker: String,
        /// Number of shares to buy (whole shares only)
        #[arg(short = 'q', long = "quantity")]
        quantity: u64,
    },
    /// Sell shares of a stock
    Sell {
        /// Stock ticker symbol (e.g., AAPL, TSLA)
        #[arg(short = 't', long = "ticker")]
        ticker: String,
        /// Number of shares to sell (whole shares only)
        #[arg(short = 'q', long = "quantity")]
        quantity: u64,
    },
    /// Process a transaction hash to execute opposite-side trade
    ProcessTx {
        /// Transaction hash (0x prefixed, 64 hex characters)
        #[arg(long = "tx-hash")]
        tx_hash: B256,
    },
    /// Perform Charles Schwab OAuth authentication flow
    Auth,
}

#[derive(Debug, Parser)]
#[command(name = "schwab-cli")]
#[command(about = "A CLI tool for Charles Schwab stock trading")]
#[command(version)]
pub struct CliEnv {
    #[clap(long = "db", env, default_value = "schwab.db")]
    pub database_url: String,
    #[clap(long, env, default_value = "info")]
    pub log_level: LogLevel,
    #[clap(long, env, default_value = "8080")]
    pub server_port: u16,
    #[clap(flatten)]
    pub schwab_auth: SchwabAuthEnv,
    #[clap(flatten)]
    pub evm_env: EvmEnv,
    #[command(subcommand)]
    pub command: Commands,
}

impl CliEnv {
    /// Parse CLI arguments and convert to internal Env struct
    pub fn parse_and_convert() -> anyhow::Result<(Env, Commands)> {
        let cli_env = Self::parse();

        let env = Env {
            database_url: cli_env.database_url,
            log_level: cli_env.log_level,
            server_port: cli_env.server_port,
            schwab_auth: cli_env.schwab_auth,
            evm_env: cli_env.evm_env,
            order_polling_interval: 15,
            order_polling_max_jitter: 5,
        };

        Ok((env, cli_env.command))
    }
}

fn validate_ticker(ticker: &str) -> Result<String, CliError> {
    let ticker = ticker.trim().to_uppercase();

    if ticker.is_empty() || ticker.len() > 5 {
        return Err(CliError::InvalidTicker { symbol: ticker });
    }

    if !ticker.chars().all(|c| c.is_ascii_uppercase()) {
        return Err(CliError::InvalidTicker { symbol: ticker });
    }

    Ok(ticker)
}

pub async fn run(env: Env) -> anyhow::Result<()> {
    let cli = Cli::parse();
    let pool = env.get_sqlite_pool().await?;
    run_command_with_writers(env, cli.command, &pool, &mut std::io::stdout()).await
}

pub async fn run_command(env: Env, command: Commands) -> anyhow::Result<()> {
    let pool = env.get_sqlite_pool().await?;
    run_command_with_writers(env, command, &pool, &mut std::io::stdout()).await
}

async fn run_command_with_writers<W: Write>(
    env: Env,
    command: Commands,
    pool: &SqlitePool,
    stdout: &mut W,
) -> anyhow::Result<()> {
    match command {
        Commands::Buy { ticker, quantity } => {
            ensure_authentication(pool, &env.schwab_auth, stdout).await?;
            let validated_ticker = validate_ticker(&ticker)?;
            if quantity == 0 {
                return Err(CliError::InvalidQuantity { value: quantity }.into());
            }
            info!("Processing buy order: ticker={validated_ticker}, quantity={quantity}");
            execute_order_with_writers(
                validated_ticker,
                quantity,
                Instruction::Buy,
                &env,
                pool,
                stdout,
            )
            .await?;
        }
        Commands::Sell { ticker, quantity } => {
            ensure_authentication(pool, &env.schwab_auth, stdout).await?;
            let validated_ticker = validate_ticker(&ticker)?;
            if quantity == 0 {
                return Err(CliError::InvalidQuantity { value: quantity }.into());
            }
            info!("Processing sell order: ticker={validated_ticker}, quantity={quantity}");
            execute_order_with_writers(
                validated_ticker,
                quantity,
                Instruction::Sell,
                &env,
                pool,
                stdout,
            )
            .await?;
        }
        Commands::ProcessTx { tx_hash } => {
            info!("Processing transaction: tx_hash={tx_hash}");
            let ws = WsConnect::new(env.evm_env.ws_rpc_url.as_str());
            let provider = ProviderBuilder::new().connect_ws(ws).await?;
            let cache = SymbolCache::default();
            process_tx_with_provider(tx_hash, &env, pool, stdout, &provider, &cache).await?;
        }
        Commands::Auth => {
            info!("Starting OAuth authentication flow");
            writeln!(
                stdout,
                "🔄 Starting Charles Schwab OAuth authentication process..."
            )?;
            writeln!(
                stdout,
                "   You will be guided through the authentication process."
            )?;

            match run_oauth_flow(pool, &env.schwab_auth).await {
                Ok(()) => {
                    info!("OAuth authentication completed successfully");
                    writeln!(stdout, "✅ Authentication successful!")?;
                    writeln!(
                        stdout,
                        "   Your tokens have been saved and are ready to use."
                    )?;
                }
                Err(oauth_error) => {
                    error!("OAuth authentication failed: {oauth_error:?}");
                    writeln!(stdout, "❌ Authentication failed: {oauth_error}")?;
                    writeln!(
                        stdout,
                        "   Please ensure you have a valid Charles Schwab account and try again."
                    )?;
                    return Err(oauth_error.into());
                }
            }
        }
    }

    info!("CLI operation completed successfully");
    Ok(())
}

async fn ensure_authentication<W: Write>(
    pool: &SqlitePool,
    schwab_auth: &crate::schwab::SchwabAuthEnv,
    stdout: &mut W,
) -> anyhow::Result<()> {
    info!("Refreshing authentication tokens if needed");

    match SchwabTokens::get_valid_access_token(pool, schwab_auth).await {
        Ok(_access_token) => {
            info!("Authentication tokens are valid, access token obtained");
            return Ok(());
        }
        Err(crate::schwab::SchwabError::RefreshTokenExpired) => {
            info!("Refresh token has expired, launching interactive OAuth flow");
            writeln!(
                stdout,
                "🔄 Your refresh token has expired. Starting authentication process..."
            )?;
            writeln!(
                stdout,
                "   You will be guided through the Charles Schwab OAuth process."
            )?;
        }
        Err(e) => {
            error!("Failed to obtain valid access token: {e:?}");
            writeln!(stdout, "❌ Authentication failed: {e}")?;
            return Err(e.into());
        }
    }

    match run_oauth_flow(pool, schwab_auth).await {
        Ok(()) => {
            info!("OAuth flow completed successfully");
            writeln!(
                stdout,
                "✅ Authentication successful! Continuing with your order..."
            )?;
            Ok(())
        }
        Err(oauth_error) => {
            error!("OAuth flow failed: {oauth_error:?}");
            writeln!(stdout, "❌ Authentication failed: {oauth_error}")?;
            writeln!(
                stdout,
                "   Please ensure you have a valid Charles Schwab account and try again."
            )?;
            Err(oauth_error.into())
        }
    }
}

async fn execute_order_with_writers<W: Write>(
    ticker: String,
    quantity: u64,
    instruction: Instruction,
    env: &Env,
    pool: &SqlitePool,
    stdout: &mut W,
) -> anyhow::Result<()> {
    let order = Order::new(ticker.clone(), instruction.clone(), quantity);

    info!("Created order: ticker={ticker}, instruction={instruction:?}, quantity={quantity}");

    match order.place(&env.schwab_auth, pool).await {
        Ok(response) => {
            info!(
                "Order placed successfully: ticker={ticker}, instruction={instruction:?}, quantity={quantity}, order_id={}",
                response.order_id
            );
            writeln!(stdout, "✅ Order placed successfully!")?;
            writeln!(stdout, "   Ticker: {ticker}")?;
            writeln!(stdout, "   Action: {instruction:?}")?;
            writeln!(stdout, "   Order ID: {}", response.order_id)?;
            writeln!(stdout, "   Quantity: {quantity}")?;
        }
        Err(e) => {
            error!(
                "Failed to place order: ticker={ticker}, instruction={instruction:?}, quantity={quantity}, error={e:?}"
            );
            writeln!(stdout, "❌ Failed to place order: {e}")?;
            return Err(e.into());
        }
    }

    Ok(())
}

async fn process_tx_with_provider<W: Write, P: Provider + Clone>(
    tx_hash: B256,
    env: &Env,
    pool: &SqlitePool,
    stdout: &mut W,
    provider: &P,
    cache: &SymbolCache,
) -> anyhow::Result<()> {
    let evm_env = &env.evm_env;

    match OnchainTrade::try_from_tx_hash(tx_hash, provider, cache, evm_env).await {
        Ok(Some(onchain_trade)) => {
            process_found_trade(onchain_trade, env, pool, stdout).await?;
        }
        Ok(None) => {
            writeln!(
                stdout,
                "❌ No tradeable events found in transaction {tx_hash}"
            )?;
            writeln!(
                stdout,
                "   This transaction may not contain orderbook events matching the configured order hash."
            )?;
        }
        Err(OnChainError::Validation(crate::error::TradeValidationError::TransactionNotFound(
            hash,
        ))) => {
            writeln!(stdout, "❌ Transaction not found: {hash}")?;
            writeln!(
                stdout,
                "   Please verify the transaction hash and ensure the RPC endpoint is correct."
            )?;
        }
        Err(e) => {
            writeln!(stdout, "❌ Error processing transaction: {e}")?;
            return Err(e.into());
        }
    }

    Ok(())
}

async fn process_found_trade<W: Write>(
    onchain_trade: OnchainTrade,
    env: &Env,
    pool: &SqlitePool,
    stdout: &mut W,
) -> anyhow::Result<()> {
    display_trade_details(&onchain_trade, stdout)?;

    writeln!(stdout, "🔄 Processing trade with TradeAccumulator...")?;

    let execution = accumulator::add_trade(pool, onchain_trade).await?;

    if let Some(execution) = execution {
        let execution_id = execution
            .id
            .ok_or_else(|| anyhow::anyhow!("SchwabExecution missing ID after accumulation"))?;
        writeln!(
            stdout,
            "✅ Trade triggered Schwab execution (ID: {execution_id})"
        )?;
        ensure_authentication(pool, &env.schwab_auth, stdout).await?;
        writeln!(stdout, "🔄 Executing Schwab order...")?;
        execute_schwab_order(env, pool, execution)
            .await
            .map_err(anyhow::Error::from)?;
        writeln!(stdout, "🎯 Trade processing completed!")?;
    } else {
        writeln!(
            stdout,
            "📊 Trade accumulated but did not trigger execution yet."
        )?;
        writeln!(
            stdout,
            "   (Waiting to accumulate enough shares for a whole share execution)"
        )?;
    }

    Ok(())
}

fn display_trade_details<W: Write>(
    onchain_trade: &OnchainTrade,
    stdout: &mut W,
) -> anyhow::Result<()> {
    let schwab_ticker = onchain_trade
        .symbol
        .strip_suffix("s1")
        .unwrap_or(&onchain_trade.symbol);

    writeln!(stdout, "✅ Found opposite-side trade opportunity:")?;
    writeln!(stdout, "   Transaction: {}", onchain_trade.tx_hash)?;
    writeln!(stdout, "   Log Index: {}", onchain_trade.log_index)?;
    writeln!(stdout, "   Schwab Ticker: {schwab_ticker}")?;
    writeln!(stdout, "   Schwab Action: {:?}", onchain_trade.direction)?;
    writeln!(stdout, "   Quantity: {}", onchain_trade.amount)?;
    writeln!(
        stdout,
        "   Price per Share: ${:.2}",
        onchain_trade.price_usdc
    )?;
    Ok(())
}

// Old ArbTrade-based functions removed - now using unified TradeAccumulator system

// Tests temporarily disabled during migration to new system
// TODO: Update tests to use OnchainTrade + TradeAccumulator instead of ArbTrade
#[cfg(test)]
mod tests {
    use super::*;
    use crate::bindings::IERC20::symbolCall;
    use crate::bindings::IOrderBookV4::{AfterClear, ClearConfig, ClearStateChange, ClearV2};
    use crate::env::LogLevel;
    use crate::onchain::trade::OnchainTrade;
<<<<<<< HEAD
    use crate::schwab::TradeStatus;
    use crate::schwab::execution::find_executions_by_symbol_and_status;
    use crate::schwab::{Direction, SchwabInstruction};
=======
    use crate::schwab::Direction;
    use crate::schwab::execution::find_completed_executions_by_symbol;
>>>>>>> 881f2573
    use crate::test_utils::get_test_order;
    use crate::test_utils::setup_test_db;
    use crate::{onchain::EvmEnv, schwab::SchwabAuthEnv};
    use alloy::hex;
    use alloy::primitives::{IntoLogData, U256, address, fixed_bytes, keccak256};
    use alloy::providers::mock::Asserter;
    use alloy::sol_types::{SolCall, SolEvent, SolValue};
    use chrono::{Duration, Utc};
    use clap::CommandFactory;
    use httpmock::MockServer;
    use serde_json::json;
    use std::str::FromStr;

    #[tokio::test]
    async fn test_run_buy_order() {
        let server = MockServer::start();
        let env = create_test_env_for_cli(&server);
        let pool = setup_test_db().await;
        setup_test_tokens(&pool).await;

        let account_mock = server.mock(|when, then| {
            when.method(httpmock::Method::GET)
                .path("/trader/v1/accounts/accountNumbers");
            then.status(200)
                .header("content-type", "application/json")
                .json_body(json!([{
                    "accountNumber": "123456789",
                    "hashValue": "ABC123DEF456"
                }]));
        });

        let order_mock = server.mock(|when, then| {
            when.method(httpmock::Method::POST)
                .path("/trader/v1/accounts/ABC123DEF456/orders")
                .header("authorization", "Bearer test_access_token")
                .header("accept", "*/*")
                .header("content-type", "application/json");
            then.status(201)
                .header("location", "/trader/v1/accounts/ABC123DEF456/orders/12345");
        });

        execute_order_with_writers(
            "AAPL".to_string(),
            100,
            Instruction::Buy,
            &env,
            &pool,
            &mut std::io::sink(),
        )
        .await
        .unwrap();

        account_mock.assert();
        order_mock.assert();
    }

    #[tokio::test]
    async fn test_run_sell_order() {
        let server = MockServer::start();
        let env = create_test_env_for_cli(&server);
        let pool = setup_test_db().await;
        setup_test_tokens(&pool).await;

        let account_mock = server.mock(|when, then| {
            when.method(httpmock::Method::GET)
                .path("/trader/v1/accounts/accountNumbers");
            then.status(200)
                .header("content-type", "application/json")
                .json_body(json!([{
                    "accountNumber": "123456789",
                    "hashValue": "ABC123DEF456"
                }]));
        });

        let order_mock = server.mock(|when, then| {
            when.method(httpmock::Method::POST)
                .path("/trader/v1/accounts/ABC123DEF456/orders")
                .header("authorization", "Bearer test_access_token")
                .header("accept", "*/*")
                .header("content-type", "application/json");
            then.status(201)
                .header("location", "/trader/v1/accounts/ABC123DEF456/orders/12345");
        });

        execute_order_with_writers(
            "TSLA".to_string(),
            50,
            Instruction::Sell,
            &env,
            &pool,
            &mut std::io::sink(),
        )
        .await
        .unwrap();

        account_mock.assert();
        order_mock.assert();
    }

    #[tokio::test]
    async fn test_execute_order_failure() {
        let server = MockServer::start();
        let env = create_test_env_for_cli(&server);
        let pool = setup_test_db().await;
        setup_test_tokens(&pool).await;

        let account_mock = server.mock(|when, then| {
            when.method(httpmock::Method::GET)
                .path("/trader/v1/accounts/accountNumbers");
            then.status(200)
                .header("content-type", "application/json")
                .json_body(json!([{
                    "accountNumber": "123456789",
                    "hashValue": "ABC123DEF456"
                }]));
        });

        let order_mock = server.mock(|when, then| {
            when.method(httpmock::Method::POST)
                .path("/trader/v1/accounts/ABC123DEF456/orders");
            then.status(400)
                .json_body(json!({"error": "Invalid order"}));
        });

        let result = execute_order_with_writers(
            "INVALID".to_string(),
            100,
            Instruction::Buy,
            &env,
            &pool,
            &mut std::io::sink(),
        )
        .await;

        account_mock.assert();
        order_mock.assert();
        assert!(result.is_err());
    }

    #[tokio::test]
    async fn test_run_with_expired_refresh_token() {
        let server = MockServer::start();
        let env = create_test_env_for_cli(&server);
        let pool = setup_test_db().await;

        let expired_tokens = crate::schwab::tokens::SchwabTokens {
            access_token: "expired_access_token".to_string(),
            access_token_fetched_at: Utc::now() - Duration::minutes(35),
            refresh_token: "expired_refresh_token".to_string(),
            refresh_token_fetched_at: Utc::now() - Duration::days(8),
        };
        expired_tokens.store(&pool).await.unwrap();

        let result =
            crate::schwab::tokens::SchwabTokens::get_valid_access_token(&pool, &env.schwab_auth)
                .await;

        assert!(matches!(
            result.unwrap_err(),
            crate::schwab::SchwabError::RefreshTokenExpired
        ));
    }

    #[tokio::test]
    async fn test_run_with_successful_token_refresh() {
        let server = MockServer::start();
        let env = create_test_env_for_cli(&server);
        let pool = setup_test_db().await;

        let tokens_needing_refresh = crate::schwab::tokens::SchwabTokens {
            access_token: "expired_access_token".to_string(),
            access_token_fetched_at: Utc::now() - Duration::minutes(35),
            refresh_token: "valid_refresh_token".to_string(),
            refresh_token_fetched_at: Utc::now() - Duration::days(1),
        };
        tokens_needing_refresh.store(&pool).await.unwrap();

        let refresh_mock = server.mock(|when, then| {
            when.method(httpmock::Method::POST)
                .path("/v1/oauth/token")
                .body_contains("grant_type=refresh_token")
                .body_contains("refresh_token=valid_refresh_token");
            then.status(200)
                .header("content-type", "application/json")
                .json_body(json!({
                    "access_token": "refreshed_access_token",
                    "refresh_token": "new_refresh_token"
                }));
        });

        let account_mock = server.mock(|when, then| {
            when.method(httpmock::Method::GET)
                .path("/trader/v1/accounts/accountNumbers");
            then.status(200)
                .header("content-type", "application/json")
                .json_body(json!([{
                    "accountNumber": "123456789",
                    "hashValue": "ABC123DEF456"
                }]));
        });

        let order_mock = server.mock(|when, then| {
            when.method(httpmock::Method::POST)
                .path("/trader/v1/accounts/ABC123DEF456/orders")
                .header("authorization", "Bearer refreshed_access_token");
            then.status(201)
                .header("location", "/trader/v1/accounts/ABC123DEF456/orders/12345");
        });

        let access_token =
            crate::schwab::tokens::SchwabTokens::get_valid_access_token(&pool, &env.schwab_auth)
                .await
                .unwrap();
        assert_eq!(access_token, "refreshed_access_token");

        execute_order_with_writers(
            "AAPL".to_string(),
            100,
            Instruction::Buy,
            &env,
            &pool,
            &mut std::io::sink(),
        )
        .await
        .unwrap();

        refresh_mock.assert();
        account_mock.assert();
        order_mock.assert();

        let stored_tokens = crate::schwab::tokens::SchwabTokens::load(&pool)
            .await
            .unwrap();
        assert_eq!(stored_tokens.access_token, "refreshed_access_token");
        assert_eq!(stored_tokens.refresh_token, "new_refresh_token");
    }

    #[tokio::test]
    async fn test_run_with_valid_tokens_no_refresh_needed() {
        let server = MockServer::start();
        let env = create_test_env_for_cli(&server);
        let pool = setup_test_db().await;
        setup_test_tokens(&pool).await;

        let account_mock = server.mock(|when, then| {
            when.method(httpmock::Method::GET)
                .path("/trader/v1/accounts/accountNumbers");
            then.status(200)
                .header("content-type", "application/json")
                .json_body(json!([{
                    "accountNumber": "123456789",
                    "hashValue": "ABC123DEF456"
                }]));
        });

        let order_mock = server.mock(|when, then| {
            when.method(httpmock::Method::POST)
                .path("/trader/v1/accounts/ABC123DEF456/orders")
                .header("authorization", "Bearer test_access_token");
            then.status(201)
                .header("location", "/trader/v1/accounts/ABC123DEF456/orders/12345");
        });

        execute_order_with_writers(
            "TSLA".to_string(),
            50,
            Instruction::Sell,
            &env,
            &pool,
            &mut std::io::sink(),
        )
        .await
        .unwrap();

        account_mock.assert();
        order_mock.assert();

        let stored_tokens = crate::schwab::tokens::SchwabTokens::load(&pool)
            .await
            .unwrap();
        assert_eq!(stored_tokens.access_token, "test_access_token");
    }

    #[tokio::test]
    async fn test_execute_order_success_stdout_output() {
        let server = MockServer::start();
        let env = create_test_env_for_cli(&server);
        let pool = setup_test_db().await;
        setup_test_tokens(&pool).await;

        let account_mock = server.mock(|when, then| {
            when.method(httpmock::Method::GET)
                .path("/trader/v1/accounts/accountNumbers");
            then.status(200)
                .header("content-type", "application/json")
                .json_body(json!([{
                    "accountNumber": "123456789",
                    "hashValue": "ABC123DEF456"
                }]));
        });

        let order_mock = server.mock(|when, then| {
            when.method(httpmock::Method::POST)
                .path("/trader/v1/accounts/ABC123DEF456/orders");
            then.status(201)
                .header("location", "/trader/v1/accounts/ABC123DEF456/orders/12345");
        });

        let mut stdout_buffer = Vec::new();

        let result = execute_order_with_writers(
            "AAPL".to_string(),
            123,
            Instruction::Buy,
            &env,
            &pool,
            &mut stdout_buffer,
        )
        .await;

        account_mock.assert();
        order_mock.assert();
        assert!(result.is_ok());

        let stdout_output = String::from_utf8(stdout_buffer).unwrap();

        assert!(stdout_output.contains("✅ Order placed successfully!"));
        assert!(stdout_output.contains("Ticker: AAPL"));
        assert!(stdout_output.contains("Action: Buy"));
        assert!(stdout_output.contains("Quantity: 123"));
    }

    #[tokio::test]
    async fn test_execute_order_failure_stderr_output() {
        let server = MockServer::start();
        let env = create_test_env_for_cli(&server);
        let pool = setup_test_db().await;
        setup_test_tokens(&pool).await;

        let account_mock = server.mock(|when, then| {
            when.method(httpmock::Method::GET)
                .path("/trader/v1/accounts/accountNumbers");
            then.status(200)
                .header("content-type", "application/json")
                .json_body(json!([{
                    "accountNumber": "123456789",
                    "hashValue": "ABC123DEF456"
                }]));
        });

        let order_mock = server.mock(|when, then| {
            when.method(httpmock::Method::POST)
                .path("/trader/v1/accounts/ABC123DEF456/orders");
            then.status(400)
                .json_body(json!({"error": "Invalid order parameters"}));
        });

        let mut stdout_buffer = Vec::new();

        let result = execute_order_with_writers(
            "TSLA".to_string(),
            50,
            Instruction::Sell,
            &env,
            &pool,
            &mut stdout_buffer,
        )
        .await;

        account_mock.assert();
        order_mock.assert();
        assert!(result.is_err());

        let stdout_output = String::from_utf8(stdout_buffer).unwrap();

        assert!(stdout_output.contains("❌ Failed to place order:"));
    }

    #[tokio::test]
    async fn test_authentication_with_oauth_flow_on_expired_refresh_token() {
        let server = MockServer::start();
        let env = create_test_env_for_cli(&server);
        let pool = setup_test_db().await;

        let expired_tokens = crate::schwab::tokens::SchwabTokens {
            access_token: "expired_access_token".to_string(),
            access_token_fetched_at: Utc::now() - Duration::minutes(35),
            refresh_token: "expired_refresh_token".to_string(),
            refresh_token_fetched_at: Utc::now() - Duration::days(8),
        };
        expired_tokens.store(&pool).await.unwrap();

        let result =
            crate::schwab::tokens::SchwabTokens::get_valid_access_token(&pool, &env.schwab_auth)
                .await;

        assert!(matches!(
            result.unwrap_err(),
            crate::schwab::SchwabError::RefreshTokenExpired
        ));

        let mut stdout_buffer = Vec::new();
        writeln!(
            &mut stdout_buffer,
            "🔄 Your refresh token has expired. Starting authentication process..."
        )
        .unwrap();
        writeln!(
            &mut stdout_buffer,
            "   You will be guided through the Charles Schwab OAuth process."
        )
        .unwrap();

        let stdout_output = String::from_utf8(stdout_buffer).unwrap();
        assert!(
            stdout_output
                .contains("🔄 Your refresh token has expired. Starting authentication process...")
        );
        assert!(
            stdout_output.contains("You will be guided through the Charles Schwab OAuth process.")
        );
    }

    #[test]
    fn test_cli_error_display_messages() {
        let ticker_error = CliError::InvalidTicker {
            symbol: "TOOLONG".to_string(),
        };
        let error_msg = ticker_error.to_string();
        assert!(error_msg.contains("Invalid ticker symbol: TOOLONG"));
        assert!(error_msg.contains("uppercase letters only"));
        assert!(error_msg.contains("1-5 characters long"));

        let quantity_error = CliError::InvalidQuantity { value: 0 };
        let error_msg = quantity_error.to_string();
        assert!(error_msg.contains("Invalid quantity: 0"));
        assert!(error_msg.contains("greater than zero"));
    }

    fn create_test_env_for_cli(mock_server: &MockServer) -> Env {
        Env {
            database_url: ":memory:".to_string(),
            log_level: LogLevel::Debug,
            server_port: 8080,
            schwab_auth: SchwabAuthEnv {
                app_key: "test_app_key".to_string(),
                app_secret: "test_app_secret".to_string(),
                redirect_uri: "https://127.0.0.1".to_string(),
                base_url: mock_server.base_url(),
                account_index: 0,
            },
            evm_env: EvmEnv {
                ws_rpc_url: url::Url::parse("ws://localhost:8545").unwrap(),
                orderbook: address!("0x1234567890123456789012345678901234567890"),
                order_hash: fixed_bytes!(
                    "0x0000000000000000000000000000000000000000000000000000000000000000"
                ),
                deployment_block: 1,
            },
            order_polling_interval: 15,
            order_polling_max_jitter: 5,
        }
    }

    async fn setup_test_tokens(pool: &SqlitePool) {
        let tokens = crate::schwab::tokens::SchwabTokens {
            access_token: "test_access_token".to_string(),
            access_token_fetched_at: chrono::Utc::now(),
            refresh_token: "test_refresh_token".to_string(),
            refresh_token_fetched_at: chrono::Utc::now(),
        };
        tokens.store(pool).await.unwrap();
    }

    struct MockBlockchainData {
        order_hash: alloy::primitives::B256,
        receipt_json: serde_json::Value,
        after_clear_log: alloy::rpc::types::Log,
    }

    fn create_mock_blockchain_data(
        orderbook: alloy::primitives::Address,
        tx_hash: alloy::primitives::B256,
        alice_output_shares: &str, // e.g., "9000000000000000000" for 9 shares
        bob_output_usdc: u64,      // e.g., 100_000_000 for 100 USDC
    ) -> MockBlockchainData {
        let order = get_test_order();
        let order_hash = keccak256(order.abi_encode());

        let clear_event = ClearV2 {
            sender: address!("0xdeadbeefdeadbeefdeadbeefdeadbeefdeadbeef"),
            alice: order.clone(),
            bob: order,
            clearConfig: ClearConfig {
                aliceInputIOIndex: U256::from(0),
                aliceOutputIOIndex: U256::from(1),
                bobInputIOIndex: U256::from(1),
                bobOutputIOIndex: U256::from(0),
                aliceBountyVaultId: U256::ZERO,
                bobBountyVaultId: U256::ZERO,
            },
        };

        let receipt_json = json!({
            "transactionHash": tx_hash,
            "transactionIndex": "0x0",
            "blockHash": "0x1111111111111111111111111111111111111111111111111111111111111111",
            "blockNumber": "0x64",
            "from": "0xaaaaaaaaaaaaaaaaaaaaaaaaaaaaaaaaaaaaaaaa",
            "to": "0xbbbbbbbbbbbbbbbbbbbbbbbbbbbbbbbbbbbbbbbb",
            "contractAddress": null,
            "gasUsed": "0x5208",
            "cumulativeGasUsed": "0xf4240",
            "effectiveGasPrice": "0x3b9aca00",
            "status": "0x1",
            "type": "0x2",
            "logsBloom": "0x00000000000000000000000000000000000000000000000000000000000000000000000000000000000000000000000000000000000000000000000000000000000000000000000000000000000000000000000000000000000000000000000000000000000000000000000000000000000000000000000000000000000000000000000000000000000000000000000000000000000000000000000000000000000000000000000000000000000000000000000000000000000000000000000000000000000000000000000000000000000000000000000000000000000000000000000000000000000000000000000000000000000000000000000000000000",
            "logs": [{
                "address": orderbook,
                "topics": [ClearV2::SIGNATURE_HASH],
                "data": format!("0x{}", hex::encode(clear_event.into_log_data().data)),
                "blockNumber": "0x64",
                "transactionHash": tx_hash,
                "transactionIndex": "0x0",
                "logIndex": "0x0",
                "removed": false
            }]
        });

        let after_clear_event = AfterClear {
            sender: address!("0xaaaaaaaaaaaaaaaaaaaaaaaaaaaaaaaaaaaaaaaa"),
            clearStateChange: ClearStateChange {
                aliceOutput: U256::from_str(alice_output_shares).unwrap(),
                bobOutput: U256::from(bob_output_usdc),
                aliceInput: U256::from(bob_output_usdc),
                bobInput: U256::from_str(alice_output_shares).unwrap(),
            },
        };

        let after_clear_log = alloy::rpc::types::Log {
            inner: alloy::primitives::Log {
                address: orderbook,
                data: after_clear_event.into_log_data(),
            },
            block_hash: Some(fixed_bytes!(
                "0x1111111111111111111111111111111111111111111111111111111111111111"
            )),
            block_number: Some(100),
            block_timestamp: None,
            transaction_hash: Some(tx_hash),
            transaction_index: Some(0),
            log_index: Some(1),
            removed: false,
        };

        MockBlockchainData {
            order_hash,
            receipt_json,
            after_clear_log,
        }
    }

    fn setup_mock_provider_for_process_tx(
        mock_data: &MockBlockchainData,
        input_symbol: &str,
        output_symbol: &str,
    ) -> impl Provider + Clone {
        let asserter = Asserter::new();
        asserter.push_success(&mock_data.receipt_json);
        asserter.push_success(&json!([mock_data.after_clear_log]));
        asserter.push_success(&<symbolCall as SolCall>::abi_encode_returns(
            &input_symbol.to_string(),
        ));
        asserter.push_success(&<symbolCall as SolCall>::abi_encode_returns(
            &output_symbol.to_string(),
        ));

        ProviderBuilder::new().connect_mocked_client(asserter)
    }

    fn setup_schwab_api_mocks(server: &MockServer) -> (httpmock::Mock, httpmock::Mock) {
        let account_mock = server.mock(|when, then| {
            when.method(httpmock::Method::GET)
                .path("/trader/v1/accounts/accountNumbers");
            then.status(200)
                .header("content-type", "application/json")
                .json_body(json!([{
                    "accountNumber": "123456789",
                    "hashValue": "ABC123DEF456"
                }]));
        });

        let order_mock = server.mock(|when, then| {
            when.method(httpmock::Method::POST)
                .path("/trader/v1/accounts/ABC123DEF456/orders")
                .header("authorization", "Bearer test_access_token")
                .header("accept", "*/*")
                .header("content-type", "application/json");
            then.status(201)
                .header("location", "/trader/v1/accounts/ABC123DEF456/orders/12345");
        });

        (account_mock, order_mock)
    }

    #[test]
    fn test_validate_ticker_valid() {
        assert_eq!(validate_ticker("AAPL").unwrap(), "AAPL");
        assert_eq!(validate_ticker("aapl").unwrap(), "AAPL");
        assert_eq!(validate_ticker("  TSLA  ").unwrap(), "TSLA");
        assert_eq!(validate_ticker("A").unwrap(), "A");
        assert_eq!(validate_ticker("GOOGL").unwrap(), "GOOGL");
    }

    #[test]
    fn test_validate_ticker_invalid() {
        assert!(matches!(
            validate_ticker(""),
            Err(CliError::InvalidTicker { .. })
        ));
        assert!(matches!(
            validate_ticker("TOOLONG"),
            Err(CliError::InvalidTicker { .. })
        ));
        assert!(matches!(
            validate_ticker("AAP1"),
            Err(CliError::InvalidTicker { .. })
        ));
        assert!(matches!(
            validate_ticker("AA-PL"),
            Err(CliError::InvalidTicker { .. })
        ));
        assert!(matches!(
            validate_ticker("AA PL"),
            Err(CliError::InvalidTicker { .. })
        ));
    }

    #[test]
    fn verify_cli() {
        Cli::command().debug_assert();
    }

    #[test]
    fn test_parse_and_validate_buy_command() {
        let validated_ticker = validate_ticker("aapl").unwrap();
        assert_eq!(validated_ticker, "AAPL");
    }

    #[test]
    fn test_parse_and_validate_sell_command() {
        let validated_ticker = validate_ticker("TSLA").unwrap();
        assert_eq!(validated_ticker, "TSLA");
    }

    #[test]
    fn test_validate_ticker_boundary_conditions() {
        assert_eq!(validate_ticker("GOOGL").unwrap(), "GOOGL");

        assert!(matches!(
            validate_ticker("GOOGLE"),
            Err(CliError::InvalidTicker { .. })
        ));

        assert_eq!(validate_ticker("   aapl   ").unwrap(), "AAPL");

        assert_eq!(validate_ticker("a").unwrap(), "A");
    }

    #[test]
    fn test_cli_command_structure_validation() {
        let cmd = Cli::command();

        let result = cmd
            .clone()
            .try_get_matches_from(vec!["schwab", "buy", "-t", "AAPL"]);
        assert!(result.is_err());

        let result = cmd
            .clone()
            .try_get_matches_from(vec!["schwab", "sell", "-q", "100"]);
        assert!(result.is_err());

        let result = cmd.clone().try_get_matches_from(vec!["schwab", "buy"]);
        assert!(result.is_err());

        let result = cmd
            .clone()
            .try_get_matches_from(vec!["schwab", "buy", "-t", "AAPL", "-q", "100"]);
        assert!(result.is_ok());

        let result = cmd.try_get_matches_from(vec!["schwab", "sell", "-t", "TSLA", "-q", "50"]);
        assert!(result.is_ok());
    }

    // Integration tests for complete CLI workflow
    #[tokio::test]
    async fn test_integration_buy_command_end_to_end() {
        let server = MockServer::start();
        let env = create_test_env_for_cli(&server);
        let pool = setup_test_db().await;
        setup_test_tokens(&pool).await;

        let account_mock = server.mock(|when, then| {
            when.method(httpmock::Method::GET)
                .path("/trader/v1/accounts/accountNumbers");
            then.status(200)
                .header("content-type", "application/json")
                .json_body(json!([{
                    "accountNumber": "123456789",
                    "hashValue": "ABC123DEF456"
                }]));
        });

        let order_mock = server.mock(|when, then| {
            when.method(httpmock::Method::POST)
                .path("/trader/v1/accounts/ABC123DEF456/orders")
                .header("authorization", "Bearer test_access_token")
                .header("accept", "*/*")
                .header("content-type", "application/json");
            then.status(201)
                .header("location", "/trader/v1/accounts/ABC123DEF456/orders/12345");
        });

        let mut stdout = Vec::new();

        let buy_command = Commands::Buy {
            ticker: "AAPL".to_string(),
            quantity: 100,
        };

        let result = run_command_with_writers(env, buy_command, &pool, &mut stdout).await;

        assert!(
            result.is_ok(),
            "End-to-end CLI command should succeed: {result:?}"
        );
        account_mock.assert();
        order_mock.assert();

        let stdout_str = String::from_utf8(stdout).unwrap();
        assert!(stdout_str.contains("Order placed successfully"));
    }

    #[tokio::test]
    async fn test_integration_sell_command_end_to_end() {
        let server = MockServer::start();
        let env = create_test_env_for_cli(&server);
        let pool = setup_test_db().await;
        setup_test_tokens(&pool).await;

        let account_mock = server.mock(|when, then| {
            when.method(httpmock::Method::GET)
                .path("/trader/v1/accounts/accountNumbers");
            then.status(200)
                .header("content-type", "application/json")
                .json_body(json!([{
                    "accountNumber": "123456789",
                    "hashValue": "ABC123DEF456"
                }]));
        });

        let order_mock = server.mock(|when, then| {
            when.method(httpmock::Method::POST)
                .path("/trader/v1/accounts/ABC123DEF456/orders")
                .header("authorization", "Bearer test_access_token")
                .header("accept", "*/*")
                .header("content-type", "application/json");
            then.status(201)
                .header("location", "/trader/v1/accounts/ABC123DEF456/orders/12345");
        });

        let mut stdout = Vec::new();

        let sell_command = Commands::Sell {
            ticker: "TSLA".to_string(),
            quantity: 50,
        };

        let result = run_command_with_writers(env, sell_command, &pool, &mut stdout).await;

        assert!(
            result.is_ok(),
            "End-to-end CLI command should succeed: {result:?}"
        );
        account_mock.assert();
        order_mock.assert();

        let stdout_str = String::from_utf8(stdout).unwrap();
        assert!(stdout_str.contains("Order placed successfully"));
    }

    #[tokio::test]
    async fn test_integration_authentication_failure_scenarios() {
        let server = MockServer::start();
        let env = create_test_env_for_cli(&server);
        let pool = setup_test_db().await;

        // Set up expired access token but valid refresh token that will trigger a refresh attempt
        let expired_tokens = crate::schwab::tokens::SchwabTokens {
            access_token: "expired_access_token".to_string(),
            access_token_fetched_at: chrono::Utc::now() - chrono::Duration::minutes(35),
            refresh_token: "valid_but_rejected_refresh_token".to_string(),
            refresh_token_fetched_at: chrono::Utc::now() - chrono::Duration::days(1), // Valid refresh token
        };
        expired_tokens.store(&pool).await.unwrap();

        // Mock the token refresh to fail
        let token_refresh_mock = server.mock(|when, then| {
            when.method(httpmock::Method::POST)
                .path("/v1/oauth/token")
                .body_contains("grant_type=refresh_token")
                .body_contains("refresh_token=valid_but_rejected_refresh_token");
            then.status(400)
                .header("content-type", "application/json")
                .json_body(
                    json!({"error": "invalid_grant", "error_description": "Refresh token expired"}),
                );
        });

        let mut stdout = Vec::new();

        let result = execute_order_with_writers(
            "AAPL".to_string(),
            100,
            Instruction::Buy,
            &env,
            &pool,
            &mut stdout,
        )
        .await;

        assert!(
            result.is_err(),
            "CLI command should fail due to auth issues"
        );
        token_refresh_mock.assert();

        let stdout_str = String::from_utf8(stdout).unwrap();
        assert!(
            stdout_str.contains("authentication")
                || stdout_str.contains("refresh token")
                || stdout_str.contains("expired")
        );
    }

    #[tokio::test]
    async fn test_integration_token_refresh_flow() {
        let server = MockServer::start();
        let env = create_test_env_for_cli(&server);
        let pool = setup_test_db().await;

        // Set up expired tokens
        let expired_tokens = crate::schwab::tokens::SchwabTokens {
            access_token: "expired_access_token".to_string(),
            access_token_fetched_at: chrono::Utc::now() - chrono::Duration::minutes(35),
            refresh_token: "valid_refresh_token".to_string(),
            refresh_token_fetched_at: chrono::Utc::now() - chrono::Duration::days(1),
        };
        expired_tokens.store(&pool).await.unwrap();

        let token_refresh_mock = server.mock(|when, then| {
            when.method(httpmock::Method::POST)
                .path("/v1/oauth/token")
                .body_contains("grant_type=refresh_token")
                .body_contains("refresh_token=valid_refresh_token");
            then.status(200)
                .header("content-type", "application/json")
                .json_body(json!({
                    "access_token": "new_access_token",
                    "token_type": "Bearer",
                    "expires_in": 1800,
                    "refresh_token": "new_refresh_token",
                    "refresh_token_expires_in": 604_800
                }));
        });

        let account_mock = server.mock(|when, then| {
            when.method(httpmock::Method::GET)
                .path("/trader/v1/accounts/accountNumbers")
                .header("authorization", "Bearer new_access_token");
            then.status(200)
                .header("content-type", "application/json")
                .json_body(json!([{
                    "accountNumber": "123456789",
                    "hashValue": "ABC123DEF456"
                }]));
        });

        let order_mock = server.mock(|when, then| {
            when.method(httpmock::Method::POST)
                .path("/trader/v1/accounts/ABC123DEF456/orders")
                .header("authorization", "Bearer new_access_token");
            then.status(201)
                .header("location", "/trader/v1/accounts/ABC123DEF456/orders/12345");
        });

        let mut stdout = Vec::new();

        let result = execute_order_with_writers(
            "AAPL".to_string(),
            100,
            Instruction::Buy,
            &env,
            &pool,
            &mut stdout,
        )
        .await;

        assert!(
            result.is_ok(),
            "CLI command should succeed after token refresh: {result:?}"
        );
        token_refresh_mock.assert();
        account_mock.assert();
        order_mock.assert();

        // Verify that new tokens were stored in database
        let stored_tokens = crate::schwab::tokens::SchwabTokens::load(&pool)
            .await
            .unwrap();
        assert_eq!(stored_tokens.access_token, "new_access_token");
        assert_eq!(stored_tokens.refresh_token, "new_refresh_token");
    }

    #[tokio::test]
    async fn test_integration_database_operations() {
        let server = MockServer::start();
        let env = create_test_env_for_cli(&server);
        let pool = setup_test_db().await;

        // Test that CLI properly handles database without tokens
        let mut stdout = Vec::new();

        let result = execute_order_with_writers(
            "AAPL".to_string(),
            100,
            Instruction::Buy,
            &env,
            &pool,
            &mut stdout,
        )
        .await;

        assert!(result.is_err(), "CLI should fail when no tokens are stored");
        let stdout_str = String::from_utf8(stdout).unwrap();
        assert!(
            stdout_str.contains("no rows returned")
                || stdout_str.contains("Database error")
                || stdout_str.contains("Failed to place order")
        );

        // Now add tokens and verify database integration works
        setup_test_tokens(&pool).await;

        let account_mock = server.mock(|when, then| {
            when.method(httpmock::Method::GET)
                .path("/trader/v1/accounts/accountNumbers");
            then.status(200)
                .header("content-type", "application/json")
                .json_body(json!([{
                    "accountNumber": "123456789",
                    "hashValue": "ABC123DEF456"
                }]));
        });

        let order_mock = server.mock(|when, then| {
            when.method(httpmock::Method::POST)
                .path("/trader/v1/accounts/ABC123DEF456/orders");
            then.status(201)
                .header("location", "/trader/v1/accounts/ABC123DEF456/orders/12345");
        });

        let mut stdout2 = Vec::new();

        let result2 = execute_order_with_writers(
            "AAPL".to_string(),
            100,
            Instruction::Buy,
            &env,
            &pool,
            &mut stdout2,
        )
        .await;

        assert!(
            result2.is_ok(),
            "CLI should succeed with valid tokens in database"
        );
        account_mock.assert();
        order_mock.assert();
    }

    #[tokio::test]
    async fn test_integration_network_error_handling() {
        let server = MockServer::start();
        let env = create_test_env_for_cli(&server);
        let pool = setup_test_db().await;
        setup_test_tokens(&pool).await;

        // Mock network timeout/connection error
        let account_mock = server.mock(|when, then| {
            when.method(httpmock::Method::GET)
                .path("/trader/v1/accounts/accountNumbers");
            then.status(500)
                .header("content-type", "application/json")
                .json_body(json!({"error": "Internal Server Error"}));
        });

        let mut stdout = Vec::new();

        let result = execute_order_with_writers(
            "AAPL".to_string(),
            100,
            Instruction::Buy,
            &env,
            &pool,
            &mut stdout,
        )
        .await;

        assert!(result.is_err(), "CLI should fail on network errors");
        account_mock.assert();

        let stdout_str = String::from_utf8(stdout).unwrap();
        assert!(
            !stdout_str.is_empty(),
            "Should provide error feedback to user"
        );
    }

    #[tokio::test]
    async fn test_process_tx_command_transaction_not_found() {
        let server = MockServer::start();
        let env = create_test_env_for_cli(&server);
        let pool = setup_test_db().await;

        let tx_hash =
            fixed_bytes!("0xbeeeeeeeeeeeeeeeeeeeeeeeeeeeeeeeeeeeeeeeeeeeeeeeeeeeeeeeeeeeeeee");
        let mut stdout = Vec::new();

        // Mock provider that returns null for transaction receipt (transaction not found)
        let asserter = Asserter::new();
        asserter.push_success(&json!(null));
        let provider = ProviderBuilder::new().connect_mocked_client(asserter);
        let cache = SymbolCache::default();

        let result =
            process_tx_with_provider(tx_hash, &env, &pool, &mut stdout, &provider, &cache).await;

        assert!(
            result.is_ok(),
            "Should handle transaction not found gracefully"
        );

        let stdout_str = String::from_utf8(stdout).unwrap();
        assert!(
            stdout_str.contains("Transaction not found"),
            "Should display transaction not found message"
        );
    }

    #[tokio::test]
    async fn test_integration_invalid_order_parameters() {
        let server = MockServer::start();
        let env = create_test_env_for_cli(&server);
        let pool = setup_test_db().await;
        setup_test_tokens(&pool).await;

        let account_mock = server.mock(|when, then| {
            when.method(httpmock::Method::GET)
                .path("/trader/v1/accounts/accountNumbers");
            then.status(200)
                .header("content-type", "application/json")
                .json_body(json!([{
                    "accountNumber": "123456789",
                    "hashValue": "ABC123DEF456"
                }]));
        });

        let order_mock = server.mock(|when, then| {
            when.method(httpmock::Method::POST)
                .path("/trader/v1/accounts/ABC123DEF456/orders");
            then.status(400)
                .header("content-type", "application/json")
                .json_body(json!({
                    "error": "Invalid order parameters",
                    "message": "Insufficient buying power"
                }));
        });

        let mut stdout = Vec::new();

        let result = execute_order_with_writers(
            "INVALID".to_string(),
            999_999,
            Instruction::Buy,
            &env,
            &pool,
            &mut stdout,
        )
        .await;

        assert!(
            result.is_err(),
            "CLI should fail on invalid order parameters"
        );
        account_mock.assert();
        order_mock.assert();

        let stdout_str = String::from_utf8(stdout).unwrap();
        assert!(
            stdout_str.contains("order")
                || stdout_str.contains("error")
                || stdout_str.contains("400")
        );
    }

    #[tokio::test]
    async fn test_process_tx_with_database_integration_success() {
        let server = MockServer::start();
        let env = create_test_env_for_cli(&server);
        let pool = setup_test_db().await;
        setup_test_tokens(&pool).await;

        let tx_hash =
            fixed_bytes!("0xdeadbeefdeadbeefdeadbeefdeadbeefdeadbeefdeadbeefdeadbeefdeadbeef");

        // Create mock blockchain data for 9 AAPL shares trade
        let mock_data = create_mock_blockchain_data(
            env.evm_env.orderbook,
            tx_hash,
            "9000000000000000000", // 9 shares (18 decimals)
            100_000_000,           // 100 USDC (6 decimals)
        );

        // Update env to have the correct order hash
        let mut env = env;
        env.evm_env.order_hash = mock_data.order_hash;

        // Set up Schwab API mocks
        let (account_mock, order_mock) = setup_schwab_api_mocks(&server);

        // Set up the mock provider
        let provider = setup_mock_provider_for_process_tx(&mock_data, "USDC", "AAPLs1");
        let cache = SymbolCache::default();

        let mut stdout = Vec::new();

        // Test the function with the mocked provider
        let result =
            process_tx_with_provider(tx_hash, &env, &pool, &mut stdout, &provider, &cache).await;

        assert!(
            result.is_ok(),
            "process_tx should succeed with proper mocking"
        );

        // Verify the OnchainTrade was saved to database
        let trade = OnchainTrade::find_by_tx_hash_and_log_index(&pool, tx_hash, 0)
            .await
            .unwrap();
        assert_eq!(trade.symbol, "AAPLs1"); // Tokenized symbol
        assert!((trade.amount - 9.0).abs() < f64::EPSILON); // Amount from the test data

        // Verify SchwabExecution was created (due to TradeAccumulator)
        // Executions are now in SUBMITTED status with order_id stored for order status polling
        let executions =
            find_executions_by_symbol_and_status(&pool, "AAPL", TradeStatus::Submitted)
                .await
                .unwrap();
        assert_eq!(executions.len(), 1);
        assert_eq!(executions[0].shares, 9);
        assert_eq!(executions[0].direction, Direction::Buy);

        // Verify order_id was stored in database
        let execution_id = executions[0].id.unwrap();
        let row = sqlx::query!(
            "SELECT order_id FROM schwab_executions WHERE id = ?1",
            execution_id
        )
        .fetch_one(&pool)
        .await
        .unwrap();
        assert!(
            row.order_id.is_some(),
            "Order ID should be stored for polling"
        );

        // Verify Schwab API was called
        account_mock.assert();
        order_mock.assert();

        // Verify stdout output
        let stdout_str = String::from_utf8(stdout).unwrap();
        assert!(stdout_str.contains("Processing trade with TradeAccumulator"));
        assert!(stdout_str.contains("Trade triggered Schwab execution"));
        assert!(stdout_str.contains("Trade processing completed"));
    }

    #[tokio::test]
    async fn test_process_tx_database_duplicate_handling() {
        let server = MockServer::start();
        let env = create_test_env_for_cli(&server);
        let pool = setup_test_db().await;
        setup_test_tokens(&pool).await;

        let tx_hash =
            fixed_bytes!("0xdeadbeefdeadbeefdeadbeefdeadbeefdeadbeefdeadbeefdeadbeefdeadbeef");

        // Create mock blockchain data for 5 TSLA shares trade
        let mock_data = create_mock_blockchain_data(
            env.evm_env.orderbook,
            tx_hash,
            "5000000000000000000", // 5 shares (18 decimals)
            50_000_000,            // 50 USDC (6 decimals)
        );

        // Update env to have the correct order hash
        let mut env = env;
        env.evm_env.order_hash = mock_data.order_hash;

        // Set up Schwab API mocks for first call
        let account_mock = server.mock(|when, then| {
            when.method(httpmock::Method::GET)
                .path("/trader/v1/accounts/accountNumbers");
            then.status(200)
                .header("content-type", "application/json")
                .json_body(json!([{
                    "accountNumber": "123456789",
                    "hashValue": "ABC123DEF456"
                }]));
        });

        let order_mock = server.mock(|when, then| {
            when.method(httpmock::Method::POST)
                .path("/trader/v1/accounts/ABC123DEF456/orders")
                .header("authorization", "Bearer test_access_token")
                .header("accept", "*/*")
                .header("content-type", "application/json");
            then.status(201)
                .header("location", "/trader/v1/accounts/ABC123DEF456/orders/12345");
        });

        // Set up the mock provider for first call
        let asserter1 = Asserter::new();
        asserter1.push_success(&mock_data.receipt_json);
        asserter1.push_success(&json!([mock_data.after_clear_log]));
        asserter1.push_success(&<symbolCall as SolCall>::abi_encode_returns(
            &"USDC".to_string(),
        ));
        asserter1.push_success(&<symbolCall as SolCall>::abi_encode_returns(
            &"TSLAs1".to_string(),
        ));

        let provider1 = ProviderBuilder::new().connect_mocked_client(asserter1);
        let cache1 = SymbolCache::default();

        let mut stdout1 = Vec::new();

        // Process the transaction for the first time
        let result1 =
            process_tx_with_provider(tx_hash, &env, &pool, &mut stdout1, &provider1, &cache1).await;
        assert!(result1.is_ok(), "First process_tx should succeed");

        // Verify the OnchainTrade was saved to database
        let trade = OnchainTrade::find_by_tx_hash_and_log_index(&pool, tx_hash, 0)
            .await
            .unwrap();
        assert_eq!(trade.symbol, "TSLAs1"); // Tokenized symbol
        assert!((trade.amount - 5.0).abs() < f64::EPSILON); // Amount from the test data

        // Verify stdout output for first call
        let stdout_str1 = String::from_utf8(stdout1).unwrap();
        assert!(stdout_str1.contains("Processing trade with TradeAccumulator"));

        // Set up the mock provider for second call (duplicate)
        // Note: We still need to mock the provider responses because the function will still
        // fetch the transaction data, but it should detect the duplicate in the database
        let asserter2 = Asserter::new();
        asserter2.push_success(&mock_data.receipt_json);
        asserter2.push_success(&json!([mock_data.after_clear_log]));
        asserter2.push_success(&<symbolCall as SolCall>::abi_encode_returns(
            &"USDC".to_string(),
        ));
        asserter2.push_success(&<symbolCall as SolCall>::abi_encode_returns(
            &"TSLAs1".to_string(),
        ));

        let provider2 = ProviderBuilder::new().connect_mocked_client(asserter2);
        let cache2 = SymbolCache::default();

        let mut stdout2 = Vec::new();

        // Process the same transaction again (should detect duplicate and error)
        let result2 =
            process_tx_with_provider(tx_hash, &env, &pool, &mut stdout2, &provider2, &cache2).await;
        assert!(
            result2.is_err(),
            "Second process_tx should fail due to duplicate constraint violation"
        );

        // Verify the error is a UNIQUE constraint violation
        let error_string = format!("{:?}", result2.unwrap_err());
        assert!(error_string.contains("UNIQUE constraint failed"));
        assert!(error_string.contains("onchain_trades.tx_hash"));

        // Verify only one trade exists in database
        let count = OnchainTrade::db_count(&pool).await.unwrap();
        assert_eq!(count, 1, "Only one trade should exist in database");

        // Verify stdout shows processing started but didn't complete
        let stdout_str2 = String::from_utf8(stdout2).unwrap();
        assert!(stdout_str2.contains("Processing trade with TradeAccumulator"));
        // Should not contain completion messages since it errored
        assert!(!stdout_str2.contains("Trade processing completed"));

        // Verify Schwab API was only called once (for the first trade)
        account_mock.assert_hits(1);
        order_mock.assert_hits(1);
    }

    #[test]
    fn test_auth_command_cli_help_text() {
        let mut cmd = Cli::command();

        // Verify that the auth command is properly defined in the CLI
        let help_output = cmd.render_help().to_string();
        assert!(help_output.contains("auth"));
        assert!(help_output.contains("OAuth"));
        assert!(help_output.contains("authentication"));
    }

    #[tokio::test]
    async fn test_onchain_trade_database_duplicate_detection() {
        let pool = setup_test_db().await;

        let tx_hash =
            fixed_bytes!("0xdeadbeefdeadbeefdeadbeefdeadbeefdeadbeefdeadbeefdeadbeefdeadbeef");

        let trade1 = OnchainTrade {
            id: None,
            tx_hash,
            log_index: 42,
            symbol: "GOOGs1".to_string(),
            amount: 2.5,
            direction: Direction::Buy,
            price_usdc: 20000.0,
            created_at: None,
        };

        let trade2 = trade1.clone();

        // Test saving the first trade within a transaction
        let mut sql_tx1 = pool.begin().await.unwrap();
        let first_result = trade1.save_within_transaction(&mut sql_tx1).await;
        assert!(first_result.is_ok(), "First save should succeed");
        sql_tx1.commit().await.unwrap();

        // Test saving the duplicate trade within a transaction (should fail)
        let mut sql_tx2 = pool.begin().await.unwrap();
        let second_result = trade2.save_within_transaction(&mut sql_tx2).await;
        assert!(
            second_result.is_err(),
            "Second save should fail due to duplicate (tx_hash, log_index)"
        );
        sql_tx2.rollback().await.unwrap();

        let trade = OnchainTrade::find_by_tx_hash_and_log_index(&pool, tx_hash, 42)
            .await
            .unwrap();

        assert_eq!(trade.tx_hash, tx_hash);
        assert_eq!(trade.log_index, 42);
        assert_eq!(trade.symbol, "GOOGs1");
        assert!((trade.amount - 2.5).abs() < f64::EPSILON);
        assert!((trade.price_usdc - 20000.0).abs() < f64::EPSILON);
    }
}<|MERGE_RESOLUTION|>--- conflicted
+++ resolved
@@ -415,14 +415,9 @@
     use crate::bindings::IOrderBookV4::{AfterClear, ClearConfig, ClearStateChange, ClearV2};
     use crate::env::LogLevel;
     use crate::onchain::trade::OnchainTrade;
-<<<<<<< HEAD
     use crate::schwab::TradeStatus;
     use crate::schwab::execution::find_executions_by_symbol_and_status;
     use crate::schwab::{Direction, SchwabInstruction};
-=======
-    use crate::schwab::Direction;
-    use crate::schwab::execution::find_completed_executions_by_symbol;
->>>>>>> 881f2573
     use crate::test_utils::get_test_order;
     use crate::test_utils::setup_test_db;
     use crate::{onchain::EvmEnv, schwab::SchwabAuthEnv};
