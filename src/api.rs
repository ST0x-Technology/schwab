use chrono::{DateTime, Utc};
use rocket::serde::json::Json;
use rocket::serde::{Deserialize, Serialize};
use rocket::{Route, State, get, post, routes};
use sqlx::SqlitePool;

use crate::env::{BrokerConfig, Config};
use st0x_broker::schwab::extract_code_from_url;

#[derive(Serialize, Deserialize)]
struct HealthResponse {
    status: String,
    timestamp: DateTime<Utc>,
}

#[get("/health")]
fn health() -> Json<HealthResponse> {
    Json(HealthResponse {
        status: "healthy".to_string(),
        timestamp: Utc::now(),
    })
}

#[derive(Deserialize, Serialize)]
struct AuthRefreshRequest {
    redirect_url: String,
}

#[derive(Serialize, Deserialize)]
#[serde(tag = "success")]
enum AuthRefreshResponse {
    #[serde(rename = "true")]
    Success { message: String },
    #[serde(rename = "false")]
    Error { error: String },
}

#[post("/auth/refresh", format = "json", data = "<request>")]
async fn auth_refresh(
    request: Json<AuthRefreshRequest>,
    pool: &State<SqlitePool>,
    config: &State<Config>,
) -> Json<AuthRefreshResponse> {
    let BrokerConfig::Schwab(schwab_auth) = &config.broker else {
        return Json(AuthRefreshResponse::Error {
            error: "Auth refresh is only supported for Schwab broker".to_string(),
        });
    };

    let code = match extract_code_from_url(&request.redirect_url) {
        Ok(code) => code,
        Err(e) => {
            return Json(AuthRefreshResponse::Error {
                error: format!("Failed to extract authorization code: {e}"),
            });
        }
    };

    let tokens = match schwab_auth.get_tokens_from_code(&code).await {
        Ok(tokens) => tokens,
        Err(e) => {
            return Json(AuthRefreshResponse::Error {
                error: format!("Authentication failed: {e}"),
            });
        }
    };

    if let Err(e) = tokens
        .store(pool.inner(), &env.schwab_auth.encryption_key)
        .await
    {
        return Json(AuthRefreshResponse::Error {
            error: format!("Failed to store tokens: {e}"),
        });
    }

    Json(AuthRefreshResponse::Success {
        message: "Authentication successful".to_string(),
    })
}

pub(crate) fn routes() -> Vec<Route> {
    routes![health, auth_refresh]
}

#[cfg(test)]
mod tests {
<<<<<<< HEAD
    use alloy::primitives::address;
    use backon::{ExponentialBuilder, Retryable};
    use clap::Parser;
    use httpmock::{Mock, MockServer};
    use reqwest::Client as ReqwestClient;
=======
    use alloy::primitives::{FixedBytes, address};
    use httpmock::MockServer;
>>>>>>> a06c0044
    use rocket::http::{ContentType, Status};
    use rocket::local::asynchronous::Client;
    use serde_json::json;
    use serial_test::serial;
    use std::time::Duration;
    use url::Url;

    use super::*;
    use crate::env::{Config, Env};
    use crate::launch;
    use crate::onchain::EvmEnv;
    use crate::test_utils::setup_test_db;
    use st0x_broker::schwab::SchwabAuthEnv;

    const TEST_ENCRYPTION_KEY: FixedBytes<32> = FixedBytes::ZERO;

    fn create_test_config_with_mock_server(mock_server: &MockServer) -> Config {
        Config {
            database_url: ":memory:".to_string(),
            log_level: crate::env::LogLevel::Debug,
            server_port: 8080,
<<<<<<< HEAD
            evm: EvmEnv {
=======
            schwab_auth: SchwabAuthEnv {
                app_key: "test_app_key".to_string(),
                app_secret: "test_app_secret".to_string(),
                redirect_uri: "https://127.0.0.1".to_string(),
                base_url: mock_server.base_url(),
                account_index: 0,
                encryption_key: TEST_ENCRYPTION_KEY,
            },
            evm_env: EvmEnv {
>>>>>>> a06c0044
                ws_rpc_url: Url::parse("ws://localhost:8545").unwrap(),
                orderbook: address!("0x1111111111111111111111111111111111111111"),
                order_owner: address!("0x2222222222222222222222222222222222222222"),
                deployment_block: 0,
            },
            order_polling_interval: 15,
            order_polling_max_jitter: 5,
            broker: BrokerConfig::Schwab(SchwabAuthEnv {
                schwab_app_key: "test_app_key".to_string(),
                schwab_app_secret: "test_app_secret".to_string(),
                schwab_redirect_uri: "https://127.0.0.1".to_string(),
                schwab_base_url: mock_server.base_url(),
                schwab_account_index: 0,
            }),
        }
    }

    #[test]
    fn test_num_of_routes() {
        let routes_list = routes();
        assert_eq!(routes_list.len(), 2);
    }

    #[tokio::test]
    async fn test_health_endpoint() {
        let rocket = rocket::build().mount("/", routes![health]);
        let client = Client::tracked(rocket)
            .await
            .expect("valid rocket instance");

        let response = client.get("/health").dispatch().await;
        assert_eq!(response.status(), Status::Ok);

        let body = response.into_string().await.expect("response body");
        let health_response: HealthResponse =
            serde_json::from_str(&body).expect("valid JSON response");

        assert_eq!(health_response.status, "healthy");
        assert!(health_response.timestamp <= chrono::Utc::now());
    }

    #[tokio::test]
    async fn test_auth_refresh_success() {
        let server = MockServer::start();
        let config = create_test_config_with_mock_server(&server);
        let pool = setup_test_db().await;

        let mock_response = json!({
            "access_token": "new_access_token",
            "refresh_token": "new_refresh_token"
        });

        let mock = server.mock(|when, then| {
            when.method(httpmock::Method::POST).path("/v1/oauth/token");
            then.status(200)
                .header("content-type", "application/json")
                .json_body(mock_response);
        });

        let rocket = rocket::build()
            .mount("/", routes![auth_refresh])
            .manage(pool)
            .manage(config);
        let client = Client::tracked(rocket)
            .await
            .expect("valid rocket instance");

        let request_body = json!({
            "redirect_url": "https://127.0.0.1/?code=test_auth_code&state=xyz"
        });

        let response = client
            .post("/auth/refresh")
            .header(ContentType::JSON)
            .body(request_body.to_string())
            .dispatch()
            .await;

        assert_eq!(response.status(), Status::Ok);

        let body = response.into_string().await.expect("response body");
        let auth_response: AuthRefreshResponse =
            serde_json::from_str(&body).expect("valid JSON response");

        match auth_response {
            AuthRefreshResponse::Success { message } => {
                assert_eq!(message, "Authentication successful");
            }
            AuthRefreshResponse::Error { error } => {
                panic!("Expected success response, got error: {error}")
            }
        }

        mock.assert();
    }

    #[tokio::test]
    async fn test_auth_refresh_invalid_url() {
        let server = MockServer::start();
        let config = create_test_config_with_mock_server(&server);
        let pool = setup_test_db().await;

        let rocket = rocket::build()
            .mount("/", routes![auth_refresh])
            .manage(pool)
            .manage(config);
        let client = Client::tracked(rocket)
            .await
            .expect("valid rocket instance");

        let request_body = json!({
            "redirect_url": "invalid_url"
        });

        let response = client
            .post("/auth/refresh")
            .header(ContentType::JSON)
            .body(request_body.to_string())
            .dispatch()
            .await;

        assert_eq!(response.status(), Status::Ok);

        let body = response.into_string().await.expect("response body");
        let auth_response: AuthRefreshResponse =
            serde_json::from_str(&body).expect("valid JSON response");

        match auth_response {
            AuthRefreshResponse::Error { error } => {
                assert!(error.contains("Failed to extract authorization code"));
            }
            AuthRefreshResponse::Success { .. } => panic!("Expected error response"),
        }
    }

    #[tokio::test]
    async fn test_auth_refresh_missing_code() {
        let server = MockServer::start();
        let config = create_test_config_with_mock_server(&server);
        let pool = setup_test_db().await;

        let rocket = rocket::build()
            .mount("/", routes![auth_refresh])
            .manage(pool)
            .manage(config);
        let client = Client::tracked(rocket)
            .await
            .expect("valid rocket instance");

        let request_body = json!({
            "redirect_url": "https://127.0.0.1/?state=xyz&other=param"
        });

        let response = client
            .post("/auth/refresh")
            .header(ContentType::JSON)
            .body(request_body.to_string())
            .dispatch()
            .await;

        assert_eq!(response.status(), Status::Ok);

        let body = response.into_string().await.expect("response body");
        let auth_response: AuthRefreshResponse =
            serde_json::from_str(&body).expect("valid JSON response");

        match auth_response {
            AuthRefreshResponse::Error { error } => {
                assert!(error.contains("Failed to extract authorization code"));
                assert!(error.contains("Missing authorization code parameter"));
            }
            AuthRefreshResponse::Success { .. } => panic!("Expected error response"),
        }
    }

    #[tokio::test]
    async fn test_auth_refresh_schwab_api_error() {
        let server = MockServer::start();
        let config = create_test_config_with_mock_server(&server);
        let pool = setup_test_db().await;

        let mock = server.mock(|when, then| {
            when.method(httpmock::Method::POST).path("/v1/oauth/token");
            then.status(401)
                .header("content-type", "application/json")
                .json_body(json!({"error": "invalid_grant"}));
        });

        let rocket = rocket::build()
            .mount("/", routes![auth_refresh])
            .manage(pool)
            .manage(config);
        let client = Client::tracked(rocket)
            .await
            .expect("valid rocket instance");

        let request_body = json!({
            "redirect_url": "https://127.0.0.1/?code=invalid_code&state=xyz"
        });

        let response = client
            .post("/auth/refresh")
            .header(ContentType::JSON)
            .body(request_body.to_string())
            .dispatch()
            .await;

        assert_eq!(response.status(), Status::Ok);

        let body = response.into_string().await.expect("response body");
        let auth_response: AuthRefreshResponse =
            serde_json::from_str(&body).expect("valid JSON response");

        match auth_response {
            AuthRefreshResponse::Error { error } => {
                assert!(error.contains("Authentication failed"));
            }
            AuthRefreshResponse::Success { .. } => panic!("Expected error response"),
        }

        mock.assert();
    }

    #[tokio::test]
    async fn test_auth_refresh_malformed_json_request() {
        let server = MockServer::start();
        let config = create_test_config_with_mock_server(&server);
        let pool = setup_test_db().await;

        let rocket = rocket::build()
            .mount("/", routes![auth_refresh])
            .manage(pool)
            .manage(config);
        let client = Client::tracked(rocket)
            .await
            .expect("valid rocket instance");

        let response = client
            .post("/auth/refresh")
            .header(ContentType::JSON)
            .body("invalid json")
            .dispatch()
            .await;

        // Rocket should return 400 for invalid JSON deserialization
        assert_eq!(response.status(), Status::BadRequest);
    }

    #[tokio::test]
    async fn test_auth_refresh_missing_redirect_url_field() {
        let server = MockServer::start();
        let config = create_test_config_with_mock_server(&server);
        let pool = setup_test_db().await;

        let rocket = rocket::build()
            .mount("/", routes![auth_refresh])
            .manage(pool)
            .manage(config);
        let client = Client::tracked(rocket)
            .await
            .expect("valid rocket instance");

        let request_body = json!({
            "wrong_field": "https://127.0.0.1/?code=test_code"
        });

        let response = client
            .post("/auth/refresh")
            .header(ContentType::JSON)
            .body(request_body.to_string())
            .dispatch()
            .await;

        // Rocket should return 422 for missing required field
        assert_eq!(response.status(), Status::UnprocessableEntity);
    }

    fn create_test_config_for_server(server: &MockServer, server_port: u16) -> Config {
        let base_url = server.base_url();
        let db_name = ":memory:";
        let server_port_str = server_port.to_string();

        let args = vec![
            "test",
            "--db",
            db_name,
            "--log-level",
            "info",
            "--server-port",
            &server_port_str,
            "--ws-rpc-url",
            "ws://127.0.0.1:8545",
            "--orderbook",
            "0x1234567890123456789012345678901234567890",
            "--order-owner",
            "0xD2843D9E7738d46D90CB6Dff8D6C83db58B9c165",
            "--deployment-block",
            "1",
            "--schwab-app-key",
            "test_app_key",
            "--schwab-app-secret",
            "test_app_secret",
            "--schwab-redirect-uri",
            "https://127.0.0.1",
            "--schwab-base-url",
            &base_url,
            "--schwab-account-index",
            "0",
            "--alpaca-api-key-id",
            "",
            "--alpaca-api-secret-key",
            "",
            "--broker",
            "schwab",
        ];

        let parsed_env = Env::try_parse_from(args).expect("Failed to parse test environment");
        parsed_env.into_config()
    }

    fn setup_schwab_api_mocks(server: &MockServer) -> Vec<Mock> {
        vec![
            server.mock(|when, then| {
                when.method(httpmock::Method::GET)
                    .path("/trader/v1/accounts/accountNumbers");
                then.status(200)
                    .header("content-type", "application/json")
                    .json_body(json!([{"accountNumber": "12345", "hashValue": "hash123"}]));
            }),
            server.mock(|when, then| {
                when.method(httpmock::Method::POST)
                    .path("/v1/oauth/token")
                    .header("content-type", "application/x-www-form-urlencoded");
                then.status(200)
                    .header("content-type", "application/json")
                    .json_body(json!({
                        "access_token": "new_access_token",
                        "refresh_token": "new_refresh_token",
                        "expires_in": 1800,
                        "refresh_token_expires_in": 7_776_000,
                        "token_type": "Bearer"
                    }));
            }),
        ]
    }

    #[tokio::test]
    #[serial]
    async fn test_server_endpoints() {
        let server = MockServer::start();
        let server_port = 8081;
        let config = create_test_config_for_server(&server, server_port);
        let server_base_url = format!("http://127.0.0.1:{server_port}");

        let oauth_mock = server.mock(|when, then| {
            when.method(httpmock::Method::POST)
                .path("/v1/oauth/token")
                .header("content-type", "application/x-www-form-urlencoded")
                .body_contains("grant_type=authorization_code")
                .body_contains("code=test_auth_code");
            then.status(200)
                .header("content-type", "application/json")
                .json_body(json!({
                    "access_token": "mock_access_token",
                    "refresh_token": "mock_refresh_token",
                    "expires_in": 1800,
                    "refresh_token_expires_in": 7_776_000,
                    "token_type": "Bearer"
                }));
        });

        setup_schwab_api_mocks(&server);

        tokio::spawn(async move { launch(config).await });

        let client = ReqwestClient::new();
        let health_url = format!("{server_base_url}/health");

        let retry_strategy = ExponentialBuilder::default()
            .with_max_delay(Duration::from_secs(1))
            .with_max_times(20);

        let health_check = || async { client.get(&health_url).send().await?.error_for_status() };

        health_check
            .retry(&retry_strategy)
            .await
            .expect("Server should become ready within timeout");

        let health_response = client
            .get(&health_url)
            .send()
            .await
            .expect("Health endpoint should be accessible");

        assert_eq!(health_response.status(), 200);
        let health_data: serde_json::Value = health_response
            .json()
            .await
            .expect("Health response should be valid JSON");
        assert_eq!(health_data["status"], "healthy");
        assert!(health_data["timestamp"].is_string());

        let auth_request = json!({
            "redirect_url": "https://127.0.0.1?code=test_auth_code&session=session123"
        });

        let auth_url = format!("{server_base_url}/auth/refresh");
        let auth_response = client
            .post(&auth_url)
            .json(&auth_request)
            .send()
            .await
            .expect("Auth endpoint should be accessible");

        assert_eq!(auth_response.status(), 200);
        let auth_data: serde_json::Value = auth_response
            .json()
            .await
            .expect("Auth response should be valid JSON");

        assert_eq!(auth_data["success"], "true");
        assert!(
            auth_data["message"]
                .as_str()
                .unwrap()
                .contains("Authentication successful")
        );

        oauth_mock.assert();

        let invalid_auth_request = json!({
            "redirect_url": "https://127.0.0.1?error=access_denied"
        });

        let error_response = client
            .post(&auth_url)
            .json(&invalid_auth_request)
            .send()
            .await
            .expect("Auth endpoint should handle errors");

        assert_eq!(error_response.status(), 200);
        let error_data: serde_json::Value = error_response
            .json()
            .await
            .expect("Error response should be valid JSON");

        assert_eq!(error_data["success"], "false");
    }
}<|MERGE_RESOLUTION|>--- conflicted
+++ resolved
@@ -66,7 +66,7 @@
     };
 
     if let Err(e) = tokens
-        .store(pool.inner(), &env.schwab_auth.encryption_key)
+        .store(pool.inner(), &schwab_auth.encryption_key)
         .await
     {
         return Json(AuthRefreshResponse::Error {
@@ -85,16 +85,11 @@
 
 #[cfg(test)]
 mod tests {
-<<<<<<< HEAD
-    use alloy::primitives::address;
+    use alloy::primitives::{FixedBytes, address};
     use backon::{ExponentialBuilder, Retryable};
     use clap::Parser;
     use httpmock::{Mock, MockServer};
     use reqwest::Client as ReqwestClient;
-=======
-    use alloy::primitives::{FixedBytes, address};
-    use httpmock::MockServer;
->>>>>>> a06c0044
     use rocket::http::{ContentType, Status};
     use rocket::local::asynchronous::Client;
     use serde_json::json;
@@ -116,19 +111,7 @@
             database_url: ":memory:".to_string(),
             log_level: crate::env::LogLevel::Debug,
             server_port: 8080,
-<<<<<<< HEAD
             evm: EvmEnv {
-=======
-            schwab_auth: SchwabAuthEnv {
-                app_key: "test_app_key".to_string(),
-                app_secret: "test_app_secret".to_string(),
-                redirect_uri: "https://127.0.0.1".to_string(),
-                base_url: mock_server.base_url(),
-                account_index: 0,
-                encryption_key: TEST_ENCRYPTION_KEY,
-            },
-            evm_env: EvmEnv {
->>>>>>> a06c0044
                 ws_rpc_url: Url::parse("ws://localhost:8545").unwrap(),
                 orderbook: address!("0x1111111111111111111111111111111111111111"),
                 order_owner: address!("0x2222222222222222222222222222222222222222"),
@@ -142,6 +125,7 @@
                 schwab_redirect_uri: "https://127.0.0.1".to_string(),
                 schwab_base_url: mock_server.base_url(),
                 schwab_account_index: 0,
+                encryption_key: TEST_ENCRYPTION_KEY,
             }),
         }
     }
