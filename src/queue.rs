use alloy::primitives::B256;
use alloy::rpc::types::Log;
use chrono::{DateTime, Utc};
use futures_util::stream::{self, StreamExt};
use serde::{Deserialize, Serialize};
use sqlx::SqlitePool;
use std::str::FromStr;
use tracing::{error, info};

use crate::bindings::IOrderBookV4::{ClearV2, TakeOrderV2};
use crate::error::EventQueueError;
use crate::onchain::trade::TradeEvent;

/// Trait for events that can be enqueued
pub trait Enqueueable {
    fn to_trade_event(&self) -> TradeEvent;
}

impl Enqueueable for ClearV2 {
    fn to_trade_event(&self) -> TradeEvent {
        TradeEvent::ClearV2(Box::new(self.clone()))
    }
}

impl Enqueueable for TakeOrderV2 {
    fn to_trade_event(&self) -> TradeEvent {
        TradeEvent::TakeOrderV2(Box::new(self.clone()))
    }
}

#[derive(Debug, Clone, Serialize, Deserialize)]
pub struct QueuedEvent {
    pub id: Option<i64>,
    pub tx_hash: B256,
    pub log_index: u64,
    pub block_number: u64,
    pub event: TradeEvent,
    pub processed: bool,
    pub created_at: Option<DateTime<Utc>>,
    pub processed_at: Option<DateTime<Utc>>,
}

async fn enqueue_event(
    pool: &SqlitePool,
    log: &Log,
    event: TradeEvent,
) -> Result<(), EventQueueError> {
    let tx_hash = log
        .transaction_hash
        .ok_or_else(|| EventQueueError::Processing("Log missing transaction hash".to_string()))?;

    let log_index = log
        .log_index
        .ok_or_else(|| EventQueueError::Processing("Log missing log index".to_string()))?;

    let log_index_i64 = i64::try_from(log_index)
        .map_err(|_| EventQueueError::Processing("Log index too large".to_string()))?;

    let block_number = log
        .block_number
        .ok_or_else(|| EventQueueError::Processing("Log missing block number".to_string()))?;

    let block_number_i64 = i64::try_from(block_number)
        .map_err(|_| EventQueueError::Processing("Block number too large".to_string()))?;

    let tx_hash_str = format!("{tx_hash:#x}");
    let event_json = serde_json::to_string(&event)
        .map_err(|e| EventQueueError::Processing(format!("Failed to serialize event: {e}")))?;

    sqlx::query!(
        r#"
        INSERT OR IGNORE INTO event_queue 
        (tx_hash, log_index, block_number, event_data, processed)
        VALUES (?, ?, ?, ?, 0)
        "#,
        tx_hash_str,
        log_index_i64,
        block_number_i64,
        event_json
    )
    .execute(pool)
    .await?;

    Ok(())
}

/// Gets the next unprocessed event from the queue, ordered by block number then log index
pub(crate) async fn get_next_unprocessed_event(
    pool: &SqlitePool,
) -> Result<Option<QueuedEvent>, EventQueueError> {
    let row = sqlx::query!(
        r#"
        SELECT id, tx_hash, log_index, block_number, event_data, processed, created_at, processed_at
        FROM event_queue
        WHERE processed = 0
        ORDER BY block_number ASC, log_index ASC
        LIMIT 1
        "#
    )
    .fetch_optional(pool)
    .await?;

    let Some(row) = row else {
        return Ok(None);
    };

    let tx_hash = B256::from_str(&row.tx_hash)
        .map_err(|e| EventQueueError::Processing(format!("Invalid tx_hash format: {e}")))?;

    let event: TradeEvent = serde_json::from_str(&row.event_data)
        .map_err(|e| EventQueueError::Processing(format!("Failed to deserialize event: {e}")))?;

    Ok(Some(QueuedEvent {
        id: Some(row.id),
        tx_hash,
        log_index: row
            .log_index
            .try_into()
            .map_err(|_| EventQueueError::Processing("Log index conversion failed".to_string()))?,
        block_number: row.block_number.try_into().map_err(|_| {
            EventQueueError::Processing("Block number conversion failed".to_string())
        })?,
        event,
        processed: row.processed,
        created_at: Some(row.created_at.and_utc()),
        processed_at: row.processed_at.map(|dt| dt.and_utc()),
    }))
}

/// Marks an event as processed in the queue within a transaction
pub(crate) async fn mark_event_processed(
    sql_tx: &mut sqlx::Transaction<'_, sqlx::Sqlite>,
    event_id: i64,
) -> Result<(), EventQueueError> {
    sqlx::query!(
        r#"
        UPDATE event_queue 
        SET processed = 1, processed_at = CURRENT_TIMESTAMP
        WHERE id = ?
        "#,
        event_id
    )
    .execute(&mut **sql_tx)
    .await?;

    Ok(())
}

/// Generic function to enqueue any event that implements Enqueueable
#[allow(clippy::future_not_send)]
pub(crate) async fn enqueue<E: Enqueueable>(
    pool: &SqlitePool,
    event: &E,
    log: &Log,
) -> Result<(), EventQueueError> {
    let serializable_event = event.to_trade_event();
    enqueue_event(pool, log, serializable_event).await
}

/// Enqueues buffered events that were collected during coordination phase
pub(crate) async fn enqueue_buffer(
    pool: &sqlx::SqlitePool,
    event_buffer: Vec<(TradeEvent, alloy::rpc::types::Log)>,
) {
    info!(
        "Coordination Phase: Processing {} buffered events from subscription",
        event_buffer.len()
    );

    const CONCURRENT_ENQUEUE_LIMIT: usize = 10;

    stream::iter(event_buffer)
        .map(|(event, log)| async move {
            let result = match &event {
                TradeEvent::ClearV2(clear_event) => enqueue(pool, clear_event.as_ref(), &log).await,
                TradeEvent::TakeOrderV2(take_event) => {
                    enqueue(pool, take_event.as_ref(), &log).await
                }
            };

            if let Err(e) = result {
                let event_type = match event {
                    TradeEvent::ClearV2(_) => "ClearV2",
                    TradeEvent::TakeOrderV2(_) => "TakeOrderV2",
                };
                error!("Failed to enqueue buffered {event_type} event: {e}");
            }
        })
        .buffer_unordered(CONCURRENT_ENQUEUE_LIMIT)
        .collect::<Vec<_>>()
        .await;
}

/// Gets count of unprocessed events in the queue - test utility function
pub(crate) async fn count_unprocessed(pool: &SqlitePool) -> Result<i64, EventQueueError> {
    let row = sqlx::query!("SELECT COUNT(*) as count FROM event_queue WHERE processed = 0")
        .fetch_one(pool)
        .await?;

    Ok(row.count)
}

<<<<<<< HEAD
=======
/// Gets the highest processed block number from the event queue
pub(crate) async fn get_max_processed_block(
    pool: &SqlitePool,
) -> Result<Option<u64>, EventQueueError> {
    let row =
        sqlx::query!("SELECT MAX(block_number) as max_block FROM event_queue WHERE processed = 1")
            .fetch_one(pool)
            .await?;

    let Some(block) = row.max_block else {
        return Ok(None);
    };

    let block_u64 = u64::try_from(block).map_err(|_| {
        EventQueueError::Processing(format!("Block number {block} conversion failed"))
    })?;

    Ok(Some(block_u64))
}

>>>>>>> 32edb53d
#[cfg(test)]
mod tests {
    use super::*;
    use crate::bindings::IOrderBookV4::{
        ClearConfig, ClearV2, OrderV3, TakeOrderConfigV3, TakeOrderV2,
    };
    use crate::test_utils::setup_test_db;
    use alloy::primitives::{LogData, Uint, address, b256};

    #[tokio::test]
    async fn test_enqueue_and_process_event() {
        let pool = setup_test_db().await;

        let log = Log {
            inner: alloy::primitives::Log {
                address: address!("1234567890123456789012345678901234567890"),
                data: LogData::default(),
            },
            block_hash: Some(b256!(
                "1111111111111111111111111111111111111111111111111111111111111111"
            )),
            block_number: Some(100),
            block_timestamp: None,
            transaction_hash: Some(b256!(
                "2222222222222222222222222222222222222222222222222222222222222222"
            )),
            transaction_index: Some(1),
            log_index: Some(5),
            removed: false,
        };

        // Create a test event
        let test_event = TradeEvent::ClearV2(Box::new(ClearV2 {
            sender: log.inner.address,
            alice: OrderV3::default(),
            bob: OrderV3::default(),
            clearConfig: ClearConfig::default(),
        }));

        // Enqueue event
        enqueue_event(&pool, &log, test_event.clone())
            .await
            .unwrap();

        // Check unprocessed count
        let count = count_unprocessed(&pool).await.unwrap();
        assert_eq!(count, 1);

        // Get next unprocessed event
        let queued_event = get_next_unprocessed_event(&pool).await.unwrap().unwrap();
        assert_eq!(queued_event.tx_hash, log.transaction_hash.unwrap());
        assert_eq!(queued_event.log_index, 5);
        assert_eq!(queued_event.block_number, 100);
        assert!(matches!(queued_event.event, TradeEvent::ClearV2(_)));
        assert!(!queued_event.processed);

        // Mark as processed
        let mut sql_tx = pool.begin().await.unwrap();
        mark_event_processed(&mut sql_tx, queued_event.id.unwrap())
            .await
            .unwrap();
        sql_tx.commit().await.unwrap();

        // Check unprocessed count is now 0
        let count = count_unprocessed(&pool).await.unwrap();
        assert_eq!(count, 0);

        // Should return None for next unprocessed
        let next_event = get_next_unprocessed_event(&pool).await.unwrap();
        assert!(next_event.is_none());
    }

    #[tokio::test]
    async fn test_duplicate_event_handling() {
        let pool = setup_test_db().await;

        let log = Log {
            inner: alloy::primitives::Log {
                address: address!("1234567890123456789012345678901234567890"),
                data: LogData::default(),
            },
            block_hash: Some(b256!(
                "1111111111111111111111111111111111111111111111111111111111111111"
            )),
            block_number: Some(100),
            block_timestamp: None,
            transaction_hash: Some(b256!(
                "2222222222222222222222222222222222222222222222222222222222222222"
            )),
            transaction_index: Some(1),
            log_index: Some(5),
            removed: false,
        };

        // Create a test event
        let test_event = TradeEvent::TakeOrderV2(Box::new(TakeOrderV2 {
            sender: log.inner.address,
            config: TakeOrderConfigV3::default(),
            input: Uint::default(),
            output: Uint::default(),
        }));

        // Enqueue same event twice
        enqueue_event(&pool, &log, test_event.clone())
            .await
            .unwrap();
        enqueue_event(&pool, &log, test_event.clone())
            .await
            .unwrap();

        // Should only have one event due to unique constraint
        let count = count_unprocessed(&pool).await.unwrap();
        assert_eq!(count, 1);
    }

    #[tokio::test]
    async fn test_event_ordering() {
        let pool = setup_test_db().await;

        // Create multiple events with different timestamps
        for i in 0..3 {
            let log = Log {
                inner: alloy::primitives::Log {
                    address: address!("1234567890123456789012345678901234567890"),
                    data: LogData::default(),
                },
                block_hash: Some(b256!(
                    "1111111111111111111111111111111111111111111111111111111111111111"
                )),
                block_number: Some(100 + i),
                block_timestamp: None,
                transaction_hash: Some(B256::from([u8::try_from(i).unwrap_or(0); 32])),
                transaction_index: Some(1),
                log_index: Some(i),
                removed: false,
            };

            let test_event = TradeEvent::ClearV2(Box::new(ClearV2 {
                sender: log.inner.address,
                alice: OrderV3::default(),
                bob: OrderV3::default(),
                clearConfig: ClearConfig::default(),
            }));
            enqueue_event(&pool, &log, test_event).await.unwrap();
        }

        // Events should be returned in creation order
        for i in 0..3 {
            let event = get_next_unprocessed_event(&pool).await.unwrap().unwrap();
            assert_eq!(event.log_index, i);
            let mut sql_tx = pool.begin().await.unwrap();
            mark_event_processed(&mut sql_tx, event.id.unwrap())
                .await
                .unwrap();
            sql_tx.commit().await.unwrap();
        }

        let count = count_unprocessed(&pool).await.unwrap();
        assert_eq!(count, 0);
    }

    #[tokio::test]
    async fn test_enqueue_buffer_mixed_events() {
        let pool = setup_test_db().await;

        let log1 = Log {
            inner: alloy::primitives::Log {
                address: address!("1234567890123456789012345678901234567890"),
                data: LogData::default(),
            },
            block_hash: Some(b256!(
                "1111111111111111111111111111111111111111111111111111111111111111"
            )),
            block_number: Some(100),
            block_timestamp: None,
            transaction_hash: Some(b256!(
                "2222222222222222222222222222222222222222222222222222222222222222"
            )),
            transaction_index: Some(1),
            log_index: Some(1),
            removed: false,
        };

        let log2 = Log {
            inner: alloy::primitives::Log {
                address: address!("1234567890123456789012345678901234567890"),
                data: LogData::default(),
            },
            block_hash: Some(b256!(
                "3333333333333333333333333333333333333333333333333333333333333333"
            )),
            block_number: Some(101),
            block_timestamp: None,
            transaction_hash: Some(b256!(
                "4444444444444444444444444444444444444444444444444444444444444444"
            )),
            transaction_index: Some(2),
            log_index: Some(2),
            removed: false,
        };

        let clear_event = TradeEvent::ClearV2(Box::new(ClearV2 {
            sender: log1.inner.address,
            alice: OrderV3::default(),
            bob: OrderV3::default(),
            clearConfig: ClearConfig::default(),
        }));

        let take_event = TradeEvent::TakeOrderV2(Box::new(TakeOrderV2 {
            sender: log2.inner.address,
            config: TakeOrderConfigV3::default(),
            input: Uint::default(),
            output: Uint::default(),
        }));

        let event_buffer = vec![(clear_event, log1), (take_event, log2)];

        enqueue_buffer(&pool, event_buffer).await;

        let count = count_unprocessed(&pool).await.unwrap();
        assert_eq!(count, 2);

        let first_event = get_next_unprocessed_event(&pool).await.unwrap().unwrap();
        assert!(matches!(first_event.event, TradeEvent::ClearV2(_)));

        let mut sql_tx = pool.begin().await.unwrap();
        mark_event_processed(&mut sql_tx, first_event.id.unwrap())
            .await
            .unwrap();
        sql_tx.commit().await.unwrap();

        let second_event = get_next_unprocessed_event(&pool).await.unwrap().unwrap();
        assert!(matches!(second_event.event, TradeEvent::TakeOrderV2(_)));
    }

    #[tokio::test]
    async fn test_enqueue_buffer_empty() {
        let pool = setup_test_db().await;
        let empty_buffer = vec![];

        enqueue_buffer(&pool, empty_buffer).await;

        let count = count_unprocessed(&pool).await.unwrap();
        assert_eq!(count, 0);
    }

    #[tokio::test]
    async fn test_get_max_processed_block_empty_queue() {
        let pool = setup_test_db().await;

        let result = get_max_processed_block(&pool).await.unwrap();
        assert_eq!(result, None);
    }

    #[tokio::test]
    async fn test_get_max_processed_block_only_unprocessed() {
        let pool = setup_test_db().await;

        sqlx::query!(
            r#"
            INSERT INTO event_queue (tx_hash, log_index, block_number, event_data, processed)
            VALUES
                ('0x1111111111111111111111111111111111111111111111111111111111111111', 0, 100, '{}', 0),
                ('0x2222222222222222222222222222222222222222222222222222222222222222', 0, 150, '{}', 0)
            "#
        )
        .execute(&pool)
        .await
        .unwrap();

        let result = get_max_processed_block(&pool).await.unwrap();
        assert_eq!(result, None);
    }

    #[tokio::test]
    async fn test_get_max_processed_block_only_processed() {
        let pool = setup_test_db().await;

        sqlx::query!(
            r#"
            INSERT INTO event_queue (tx_hash, log_index, block_number, event_data, processed)
            VALUES
                ('0x1111111111111111111111111111111111111111111111111111111111111111', 0, 100, '{}', 1),
                ('0x2222222222222222222222222222222222222222222222222222222222222222', 0, 150, '{}', 1),
                ('0x3333333333333333333333333333333333333333333333333333333333333333', 0, 75, '{}', 1)
            "#
        )
        .execute(&pool)
        .await
        .unwrap();

        let result = get_max_processed_block(&pool).await.unwrap();
        assert_eq!(result, Some(150));
    }

    #[tokio::test]
    async fn test_get_max_processed_block_mixed_states() {
        let pool = setup_test_db().await;

        sqlx::query!(
            r#"
            INSERT INTO event_queue (tx_hash, log_index, block_number, event_data, processed)
            VALUES
                ('0x1111111111111111111111111111111111111111111111111111111111111111', 0, 100, '{}', 1),
                ('0x2222222222222222222222222222222222222222222222222222222222222222', 0, 150, '{}', 1),
                ('0x3333333333333333333333333333333333333333333333333333333333333333', 0, 200, '{}', 0),
                ('0x4444444444444444444444444444444444444444444444444444444444444444', 0, 175, '{}', 0)
            "#
        )
        .execute(&pool)
        .await
        .unwrap();

        let result = get_max_processed_block(&pool).await.unwrap();
        assert_eq!(result, Some(150));
    }

    #[tokio::test]
    async fn test_get_max_processed_block_zero_block() {
        let pool = setup_test_db().await;

        sqlx::query!(
            r#"
            INSERT INTO event_queue (tx_hash, log_index, block_number, event_data, processed)
            VALUES
                ('0x1111111111111111111111111111111111111111111111111111111111111111', 0, 0, '{}', 1),
                ('0x2222222222222222222222222222222222222222222222222222222222222222', 0, 50, '{}', 0)
            "#
        )
        .execute(&pool)
        .await
        .unwrap();

        let result = get_max_processed_block(&pool).await.unwrap();
        assert_eq!(result, Some(0));
    }

    #[tokio::test]
    async fn test_get_max_processed_block_large_numbers() {
        let pool = setup_test_db().await;

        let large_block: i64 = 999_999_999;

        sqlx::query!(
            r#"
            INSERT INTO event_queue (tx_hash, log_index, block_number, event_data, processed)
            VALUES
                ('0x1111111111111111111111111111111111111111111111111111111111111111', 0, ?1, '{}', 1)
            "#,
            large_block
        )
        .execute(&pool)
        .await
        .unwrap();

        let result = get_max_processed_block(&pool).await.unwrap();
        assert_eq!(result, Some(999_999_999));
    }
}<|MERGE_RESOLUTION|>--- conflicted
+++ resolved
@@ -200,8 +200,6 @@
     Ok(row.count)
 }
 
-<<<<<<< HEAD
-=======
 /// Gets the highest processed block number from the event queue
 pub(crate) async fn get_max_processed_block(
     pool: &SqlitePool,
@@ -222,7 +220,6 @@
     Ok(Some(block_u64))
 }
 
->>>>>>> 32edb53d
 #[cfg(test)]
 mod tests {
     use super::*;
