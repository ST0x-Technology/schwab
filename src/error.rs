//! Domain-specific error types following clean error handling architecture.
//! Separates concerns instead of mixing database, business logic, and external API errors.

use alloy::primitives::{B256, ruint::FromUintError};
use alloy::transports::{RpcError, TransportErrorKind};
use st0x_broker::order::status::ParseOrderStatusError;
use st0x_broker::{InvalidBrokerError, PersistenceError};
use std::num::ParseFloatError;

use crate::onchain::position_calculator::ConversionError;

/// Business logic validation errors for trade processing rules.
#[derive(Debug, thiserror::Error)]
pub(crate) enum TradeValidationError {
    #[error("No transaction hash found in log")]
    NoTxHash,
    #[error("No log index found in log")]
    NoLogIndex,
    #[error("No block number found in log")]
    NoBlockNumber,
    #[error("Invalid IO index: {0}")]
    InvalidIndex(#[from] FromUintError<usize>),
    #[error("No input found at index: {0}")]
    NoInputAtIndex(usize),
    #[error("No output found at index: {0}")]
    NoOutputAtIndex(usize),
    #[error(
<<<<<<< HEAD
        "Expected IO to contain USDC and one tokenized equity (0x or s1 suffix) but got {0} and {1}"
=======
        "Expected IO to contain USDC and one tokenized equity (t prefix, 0x or s1 suffix) but got {0} and {1}"
>>>>>>> 32edb53d
    )]
    InvalidSymbolConfiguration(String, String),
    #[error(
        "Could not fully allocate execution shares for symbol {symbol}. Remaining: {remaining_shares}"
    )]
    InsufficientTradeAllocation {
        symbol: String,
        remaining_shares: f64,
    },
    #[error("Failed to convert U256 to f64: {0}")]
    U256ToF64(#[from] ParseFloatError),
    #[error("Transaction not found: {0}")]
    TransactionNotFound(B256),
    #[error("No AfterClear log found for ClearV2 log")]
    NoAfterClearLog,
    #[error("Negative shares amount: {0}")]
    NegativeShares(f64),
    #[error("Negative USDC amount: {0}")]
    NegativeUsdc(f64),
<<<<<<< HEAD
    #[error("Symbol '{0}' is not a tokenized equity (must end with '0x' or 's1')")]
    NotTokenizedEquity(String),
}

/// Database persistence and data corruption errors.
#[derive(Debug, thiserror::Error)]
pub(crate) enum PersistenceError {
    #[error("Database error: {0}")]
    Database(#[from] sqlx::Error),
    #[error("Invalid Schwab instruction in database: {0}")]
    InvalidSchwabInstruction(String),
    #[error("Invalid trade status in database: {0}")]
    InvalidTradeStatus(String),
    #[error("Invalid share quantity in database: {0}")]
    InvalidShareQuantity(i64),
    #[error("Invalid price cents in database: {0}")]
    InvalidPriceCents(i64),
    #[error("Failed to acquire symbol map lock")]
    SymbolMapLock,
    #[error("Execution missing ID after database save")]
    MissingExecutionId,
=======
    #[error(
        "Symbol '{0}' is not a tokenized equity (must start with 't' or end with '0x' or 's1')"
    )]
    NotTokenizedEquity(String),
>>>>>>> 32edb53d
}

#[derive(Debug, thiserror::Error)]
pub(crate) enum AlloyError {
    #[error("Failed to get symbol: {0}")]
    GetSymbol(#[from] alloy::contract::Error),
    #[error("Sol type error: {0}")]
    SolType(#[from] alloy::sol_types::Error),
    #[error("RPC transport error: {0}")]
    RpcTransport(#[from] RpcError<TransportErrorKind>),
}

/// Event queue persistence and processing errors.
#[derive(Debug, thiserror::Error)]
pub(crate) enum EventQueueError {
    #[error("Database error: {0}")]
    Database(#[from] sqlx::Error),
    #[error("Event queue error: {0}")]
    Processing(String),
}

/// Event processing errors for live event handling.
#[derive(Debug, thiserror::Error)]
pub(crate) enum EventProcessingError {
    #[error("Event queue error: {0}")]
    Queue(#[from] EventQueueError),
<<<<<<< HEAD
=======
    #[error("Failed to enqueue ClearV2 event: {0}")]
    EnqueueClearV2(#[source] EventQueueError),
>>>>>>> 32edb53d
    #[error("Failed to enqueue TakeOrderV2 event: {0}")]
    EnqueueTakeOrderV2(#[source] EventQueueError),
    #[error("Failed to process trade through accumulator: {0}")]
    AccumulatorProcessing(String),
    #[error("Onchain trade processing error: {0}")]
    OnChain(#[from] OnChainError),
    #[error("Schwab execution error: {0}")]
<<<<<<< HEAD
    Schwab(#[from] crate::schwab::SchwabError),
=======
    Schwab(#[from] st0x_broker::schwab::SchwabError),
    #[error("Broker error: {0}")]
    Broker(#[from] st0x_broker::BrokerError),
}

/// Order polling errors for order status monitoring.
#[derive(Debug, thiserror::Error)]
pub(crate) enum OrderPollingError {
    #[error("Broker error: {0}")]
    Broker(Box<dyn std::error::Error + Send + Sync>),
    #[error("Database error: {0}")]
    Database(#[from] sqlx::Error),
    #[error("Persistence error: {0}")]
    Persistence(#[from] PersistenceError),
    #[error("Onchain error: {0}")]
    OnChain(#[from] OnChainError),
}

impl From<st0x_broker::BrokerError> for OrderPollingError {
    fn from(err: st0x_broker::BrokerError) -> Self {
        Self::Broker(Box::new(err))
    }
>>>>>>> 32edb53d
}

/// Unified error type for onchain trade processing with clear domain boundaries.
/// Provides error mapping between layers while maintaining separation of concerns.
#[derive(Debug, thiserror::Error)]
pub(crate) enum OnChainError {
    #[error("Trade validation error: {0}")]
    Validation(#[from] TradeValidationError),
    #[error("Database persistence error: {0}")]
    Persistence(#[from] PersistenceError),
    #[error("Alloy error: {0}")]
    Alloy(#[from] AlloyError),
    #[error("Broker error: {0}")]
    Broker(#[from] st0x_broker::BrokerError),
    #[error("Event queue error: {0}")]
    EventQueue(#[from] EventQueueError),
    #[error("Order status parse error: {0}")]
    OrderStatusParse(#[from] ParseOrderStatusError),
    #[error("Invalid broker: {0}")]
    InvalidBroker(#[from] InvalidBrokerError),
    #[error("Numeric conversion error: {0}")]
    Conversion(#[from] ConversionError),
}

impl From<sqlx::Error> for OnChainError {
    fn from(err: sqlx::Error) -> Self {
        Self::Persistence(PersistenceError::Database(err))
    }
}

impl From<alloy::contract::Error> for OnChainError {
    fn from(err: alloy::contract::Error) -> Self {
        Self::Alloy(AlloyError::GetSymbol(err))
    }
}

impl From<ParseFloatError> for OnChainError {
    fn from(err: ParseFloatError) -> Self {
        Self::Validation(TradeValidationError::U256ToF64(err))
    }
}

impl From<st0x_broker::InvalidDirectionError> for OnChainError {
    fn from(err: st0x_broker::InvalidDirectionError) -> Self {
        Self::Persistence(PersistenceError::InvalidDirection(err))
    }
}

impl From<FromUintError<usize>> for OnChainError {
    fn from(err: FromUintError<usize>) -> Self {
        Self::Validation(TradeValidationError::InvalidIndex(err))
    }
}

impl From<alloy::sol_types::Error> for OnChainError {
    fn from(err: alloy::sol_types::Error) -> Self {
        Self::Alloy(AlloyError::SolType(err))
    }
}

impl From<RpcError<TransportErrorKind>> for OnChainError {
    fn from(err: RpcError<TransportErrorKind>) -> Self {
        Self::Alloy(AlloyError::RpcTransport(err))
    }
}<|MERGE_RESOLUTION|>--- conflicted
+++ resolved
@@ -25,11 +25,7 @@
     #[error("No output found at index: {0}")]
     NoOutputAtIndex(usize),
     #[error(
-<<<<<<< HEAD
-        "Expected IO to contain USDC and one tokenized equity (0x or s1 suffix) but got {0} and {1}"
-=======
         "Expected IO to contain USDC and one tokenized equity (t prefix, 0x or s1 suffix) but got {0} and {1}"
->>>>>>> 32edb53d
     )]
     InvalidSymbolConfiguration(String, String),
     #[error(
@@ -49,34 +45,10 @@
     NegativeShares(f64),
     #[error("Negative USDC amount: {0}")]
     NegativeUsdc(f64),
-<<<<<<< HEAD
-    #[error("Symbol '{0}' is not a tokenized equity (must end with '0x' or 's1')")]
-    NotTokenizedEquity(String),
-}
-
-/// Database persistence and data corruption errors.
-#[derive(Debug, thiserror::Error)]
-pub(crate) enum PersistenceError {
-    #[error("Database error: {0}")]
-    Database(#[from] sqlx::Error),
-    #[error("Invalid Schwab instruction in database: {0}")]
-    InvalidSchwabInstruction(String),
-    #[error("Invalid trade status in database: {0}")]
-    InvalidTradeStatus(String),
-    #[error("Invalid share quantity in database: {0}")]
-    InvalidShareQuantity(i64),
-    #[error("Invalid price cents in database: {0}")]
-    InvalidPriceCents(i64),
-    #[error("Failed to acquire symbol map lock")]
-    SymbolMapLock,
-    #[error("Execution missing ID after database save")]
-    MissingExecutionId,
-=======
     #[error(
         "Symbol '{0}' is not a tokenized equity (must start with 't' or end with '0x' or 's1')"
     )]
     NotTokenizedEquity(String),
->>>>>>> 32edb53d
 }
 
 #[derive(Debug, thiserror::Error)]
@@ -103,11 +75,8 @@
 pub(crate) enum EventProcessingError {
     #[error("Event queue error: {0}")]
     Queue(#[from] EventQueueError),
-<<<<<<< HEAD
-=======
     #[error("Failed to enqueue ClearV2 event: {0}")]
     EnqueueClearV2(#[source] EventQueueError),
->>>>>>> 32edb53d
     #[error("Failed to enqueue TakeOrderV2 event: {0}")]
     EnqueueTakeOrderV2(#[source] EventQueueError),
     #[error("Failed to process trade through accumulator: {0}")]
@@ -115,9 +84,6 @@
     #[error("Onchain trade processing error: {0}")]
     OnChain(#[from] OnChainError),
     #[error("Schwab execution error: {0}")]
-<<<<<<< HEAD
-    Schwab(#[from] crate::schwab::SchwabError),
-=======
     Schwab(#[from] st0x_broker::schwab::SchwabError),
     #[error("Broker error: {0}")]
     Broker(#[from] st0x_broker::BrokerError),
@@ -140,7 +106,6 @@
     fn from(err: st0x_broker::BrokerError) -> Self {
         Self::Broker(Box::new(err))
     }
->>>>>>> 32edb53d
 }
 
 /// Unified error type for onchain trade processing with clear domain boundaries.
