--- conflicted
+++ resolved
@@ -15,10 +15,7 @@
         event: TakeOrderV2,
         log: Log,
         target_order_owner: alloy::primitives::Address,
-<<<<<<< HEAD
-=======
         feed_id_cache: &FeedIdCache,
->>>>>>> 32edb53d
     ) -> Result<Option<Self>, OnChainError> {
         if event.config.order.owner != target_order_owner {
             return Ok(None);
@@ -55,10 +52,7 @@
     use crate::symbol::cache::SymbolCache;
     use crate::test_utils::{get_test_log, get_test_order};
     use crate::tokenized_symbol;
-<<<<<<< HEAD
-=======
     use alloy::hex;
->>>>>>> 32edb53d
     use alloy::primitives::{U256, address, fixed_bytes};
     use alloy::providers::{ProviderBuilder, mock::Asserter};
     use alloy::sol_types::SolCall;
@@ -132,10 +126,7 @@
             take_event,
             log,
             target_order_owner,
-<<<<<<< HEAD
-=======
-            &feed_id_cache,
->>>>>>> 32edb53d
+            &feed_id_cache,
         )
         .await
         .unwrap();
@@ -171,10 +162,7 @@
             take_event,
             log,
             different_target_owner,
-<<<<<<< HEAD
-=======
-            &feed_id_cache,
->>>>>>> 32edb53d
+            &feed_id_cache,
         )
         .await
         .unwrap();
@@ -227,10 +215,7 @@
             take_event,
             log,
             target_order_owner,
-<<<<<<< HEAD
-=======
-            &feed_id_cache,
->>>>>>> 32edb53d
+            &feed_id_cache,
         )
         .await
         .unwrap();
@@ -285,10 +270,7 @@
             take_event,
             log,
             target_order_owner,
-<<<<<<< HEAD
-=======
-            &feed_id_cache,
->>>>>>> 32edb53d
+            &feed_id_cache,
         )
         .await
         .unwrap();
@@ -345,10 +327,7 @@
             take_event,
             log,
             target_order_owner,
-<<<<<<< HEAD
-=======
-            &feed_id_cache,
->>>>>>> 32edb53d
+            &feed_id_cache,
         )
         .await;
 
@@ -390,10 +369,7 @@
             take_event,
             log,
             target_order_owner,
-<<<<<<< HEAD
-=======
-            &feed_id_cache,
->>>>>>> 32edb53d
+            &feed_id_cache,
         )
         .await;
 
