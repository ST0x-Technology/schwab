use alloy::providers::Provider;
use alloy::rpc::types::Filter;
use alloy::sol_types::SolEvent;
use backon::{BackoffBuilder, ExponentialBuilder, Retryable};
use futures_util::future;
use itertools::Itertools;
use sqlx::SqlitePool;
use std::time::Duration;
use tracing::{debug, info, trace, warn};

use super::EvmEnv;
use crate::bindings::IOrderBookV4::{ClearV2, TakeOrderV2};
use crate::error::OnChainError;
use crate::queue::enqueue;

fn get_backfill_retry_strat() -> ExponentialBuilder {
    const BACKFILL_MAX_RETRIES: usize = 15;
    const BACKFILL_INITIAL_DELAY: Duration = Duration::from_millis(100);
    const BACKFILL_MAX_DELAY: Duration = Duration::from_secs(120);

    ExponentialBuilder::default()
        .with_max_times(BACKFILL_MAX_RETRIES)
        .with_min_delay(BACKFILL_INITIAL_DELAY)
        .with_max_delay(BACKFILL_MAX_DELAY)
        .with_jitter()
}

#[derive(Debug)]
enum EventData {
    ClearV2(Box<ClearV2>),
    TakeOrderV2(Box<TakeOrderV2>),
}

<<<<<<< HEAD
const BACKFILL_BATCH_SIZE: usize = 10_000;
const BACKFILL_MAX_RETRIES: usize = 3;
const BACKFILL_INITIAL_DELAY: Duration = Duration::from_millis(1000);
const BACKFILL_MAX_DELAY: Duration = Duration::from_secs(30);
=======
pub(crate) async fn backfill_events<P: Provider + Clone>(
    pool: &SqlitePool,
    provider: &P,
    evm_env: &EvmEnv,
    end_block: u64,
) -> Result<(), OnChainError> {
    let retry_strat = get_backfill_retry_strat();
    backfill_events_with_retry_strat(pool, provider, evm_env, end_block, retry_strat).await
}
>>>>>>> 32edb53d

async fn backfill_events_with_retry_strat<P: Provider + Clone, B: BackoffBuilder + Clone>(
    pool: &SqlitePool,
    provider: &P,
    evm_env: &EvmEnv,
    end_block: u64,
    retry_strategy: B,
) -> Result<(), OnChainError> {
    // Query the last processed block from event_queue to determine start point
    let start_block = crate::queue::get_max_processed_block(pool)
        .await?
        .map_or_else(
            || {
                info!(
                    "Starting initial backfill from deployment block {}",
                    evm_env.deployment_block
                );
                evm_env.deployment_block
            },
            |max_block| {
                let resume_block = max_block + 1;
                info!(
                    "Resuming backfill from block {} (last processed: {})",
                    resume_block, max_block
                );
                resume_block
            },
        );

    // Skip if we're already caught up
    if start_block > end_block {
        info!(
            "Already caught up to block {}, skipping backfill",
            end_block
        );
        return Ok(());
    }

    let total_blocks = end_block - start_block + 1;

    info!(
        "Backfilling from block {} to {} ({} blocks)",
        start_block, end_block, total_blocks
    );

    let batch_ranges = generate_batch_ranges(start_block, end_block);

    let batch_tasks = batch_ranges
        .into_iter()
        .map(|(batch_start, batch_end)| {
<<<<<<< HEAD
            enqueue_batch_events(pool, provider, evm_env, batch_start, batch_end)
=======
            enqueue_batch_events(
                pool,
                provider,
                evm_env,
                batch_start,
                batch_end,
                retry_strategy.clone(),
            )
>>>>>>> 32edb53d
        })
        .collect::<Vec<_>>();

    let batch_results = future::join_all(batch_tasks).await;

    let total_enqueued = batch_results
        .into_iter()
        .collect::<Result<Vec<_>, _>>()?
        .into_iter()
        .sum::<usize>();

    info!("Backfill completed: {total_enqueued} events enqueued");

    Ok(())
}

async fn enqueue_batch_events<P: Provider + Clone, B: BackoffBuilder + Clone>(
    pool: &SqlitePool,
    provider: &P,
    evm_env: &EvmEnv,
    batch_start: u64,
    batch_end: u64,
    retry_strategy: B,
) -> Result<usize, OnChainError> {
    let clear_filter = Filter::new()
        .address(evm_env.orderbook)
        .from_block(batch_start)
        .to_block(batch_end)
        .event_signature(ClearV2::SIGNATURE_HASH);

    let take_filter = Filter::new()
        .address(evm_env.orderbook)
        .from_block(batch_start)
        .to_block(batch_end)
        .event_signature(TakeOrderV2::SIGNATURE_HASH);

    // Use the provided retry strategy

    let provider_clear = provider.clone();
    let provider_take = provider.clone();
    let clear_filter_clone = clear_filter.clone();
    let take_filter_clone = take_filter.clone();

    let get_clear_logs = move || {
        let provider = provider_clear.clone();
        let filter = clear_filter_clone.clone();
        async move { provider.get_logs(&filter).await }
    };
    let get_take_logs = move || {
        let provider = provider_take.clone();
        let filter = take_filter_clone.clone();
        async move { provider.get_logs(&filter).await }
    };

    let (clear_logs, take_logs) = future::try_join(
        get_clear_logs
            .retry(retry_strategy.clone().build())
            .notify(|err, dur| {
                trace!("Retrying clear_logs for blocks between {batch_start}-{batch_end} after error: {err} (waiting {dur:?})");
            }),
        get_take_logs
            .retry(retry_strategy.build())
            .notify(|err, dur| {
                trace!("Retrying take_logs for blocks between {batch_start}-{batch_end} after error: {err} (waiting {dur:?})");
            }),
    )
    .await?;

    debug!(
        "Found {} ClearV2 events and {} TakeOrderV2 events in batch {}-{}",
        clear_logs.len(),
        take_logs.len(),
        batch_start,
        batch_end
    );

    let all_logs = clear_logs
        .into_iter()
        .chain(take_logs.into_iter())
        .collect::<Vec<_>>();

    let enqueue_tasks = all_logs
        .into_iter()
        .sorted_by_key(|log| (log.block_number, log.log_index))
        .filter_map(|log| {
            // Try ClearV2 first
            if let Ok(clear_event) = log.log_decode::<ClearV2>() {
                let event_data = EventData::ClearV2(Box::new(clear_event.data().clone()));
                Some((event_data, log))
            // Then try TakeOrderV2
            } else if let Ok(take_event) = log.log_decode::<TakeOrderV2>() {
                let event_data = EventData::TakeOrderV2(Box::new(take_event.data().clone()));
                Some((event_data, log))
            } else {
                None
            }
        })
        .map(|(event_data, log)| async move {
            match event_data {
                EventData::ClearV2(event) => match enqueue(pool, &*event, &log).await {
                    Ok(()) => Some(()),
                    Err(e) => {
                        warn!("Failed to enqueue ClearV2 event during backfill: {e}");
                        None
                    }
                },
                EventData::TakeOrderV2(event) => match enqueue(pool, &*event, &log).await {
                    Ok(()) => Some(()),
                    Err(e) => {
                        warn!("Failed to enqueue TakeOrderV2 event during backfill: {e}");
                        None
                    }
                },
            }
        })
        .collect::<Vec<_>>();

    let enqueue_results = future::join_all(enqueue_tasks).await;

    let enqueued_count = enqueue_results.into_iter().flatten().count();

    Ok(enqueued_count)
}

fn generate_batch_ranges(start_block: u64, end_block: u64) -> Vec<(u64, u64)> {
    const BACKFILL_BATCH_SIZE: usize = 1_000;

    (start_block..=end_block)
        .step_by(BACKFILL_BATCH_SIZE)
        .map(|batch_start| {
            let batch_end = (batch_start + u64::try_from(BACKFILL_BATCH_SIZE).unwrap_or(u64::MAX)
                - 1)
            .min(end_block);
            (batch_start, batch_end)
        })
        .collect()
}

#[cfg(test)]
mod tests {
    use crate::onchain::trade::TradeEvent;
    use crate::queue::{count_unprocessed, get_next_unprocessed_event, mark_event_processed};
    use alloy::primitives::{FixedBytes, IntoLogData, U256, address, fixed_bytes};
    use alloy::providers::{ProviderBuilder, mock::Asserter};
    use alloy::rpc::types::Log;
    use alloy::sol_types::SolCall;
    use std::str::FromStr;

    use super::*;
    use crate::bindings::IERC20::symbolCall;
    use crate::bindings::IOrderBookV4;
    use crate::onchain::EvmEnv;
    use crate::test_utils::{get_test_order, setup_test_db};

    fn test_retry_strategy() -> ExponentialBuilder {
        ExponentialBuilder::default()
            .with_max_times(2) // Only 2 retries for tests (3 attempts total)
            .with_min_delay(Duration::from_millis(1))
            .with_max_delay(Duration::from_millis(10))
    }

    #[tokio::test]
    async fn test_backfill_events_empty_results() {
        let pool = setup_test_db().await;
        let asserter = Asserter::new();
        asserter.push_success(&serde_json::Value::from(100u64)); // get_block_number
        asserter.push_success(&serde_json::json!([])); // clear events
        asserter.push_success(&serde_json::json!([])); // take events

        let provider = ProviderBuilder::new().connect_mocked_client(asserter);
        let evm_env = EvmEnv {
            ws_rpc_url: url::Url::parse("ws://localhost:8545").unwrap(),
            orderbook: address!("0x1111111111111111111111111111111111111111"),
            order_owner: address!("0xaaaaaaaaaaaaaaaaaaaaaaaaaaaaaaaaaaaaaaaa"),
            deployment_block: 1,
        };

        backfill_events(&pool, &provider, &evm_env, 100)
            .await
            .unwrap();

        let count = count_unprocessed(&pool).await.unwrap();
        assert_eq!(count, 0);
    }

    #[test]
    fn test_generate_batch_ranges_single_batch() {
        let ranges = generate_batch_ranges(100, 500);
        assert_eq!(ranges, vec![(100, 500)]);
    }

    #[test]
    fn test_generate_batch_ranges_exact_batch_size() {
        let ranges = generate_batch_ranges(100, 1099);
        assert_eq!(ranges, vec![(100, 1099)]);
    }

    #[test]
    fn test_generate_batch_ranges_multiple_batches() {
        let ranges = generate_batch_ranges(100, 25000);
<<<<<<< HEAD
        assert_eq!(ranges, vec![(100, 10099), (10100, 20099), (20100, 25000)]);
=======
        assert_eq!(
            ranges,
            vec![
                (100, 1099),
                (1100, 2099),
                (2100, 3099),
                (3100, 4099),
                (4100, 5099),
                (5100, 6099),
                (6100, 7099),
                (7100, 8099),
                (8100, 9099),
                (9100, 10099),
                (10100, 11099),
                (11100, 12099),
                (12100, 13099),
                (13100, 14099),
                (14100, 15099),
                (15100, 16099),
                (16100, 17099),
                (17100, 18099),
                (18100, 19099),
                (19100, 20099),
                (20100, 21099),
                (21100, 22099),
                (22100, 23099),
                (23100, 24099),
                (24100, 25000)
            ]
        );
>>>>>>> 32edb53d
    }

    #[test]
    fn test_generate_batch_ranges_single_block() {
        let ranges = generate_batch_ranges(42, 42);
        assert_eq!(ranges, vec![(42, 42)]);
    }

    #[test]
    fn test_generate_batch_ranges_empty() {
        let ranges = generate_batch_ranges(100, 99);
        assert_eq!(ranges.len(), 0);
    }

    #[tokio::test]
    async fn test_backfill_events_with_clear_v2_events() {
        let pool = setup_test_db().await;
        let order = get_test_order();
        let evm_env = EvmEnv {
            ws_rpc_url: url::Url::parse("ws://localhost:8545").unwrap(),
            orderbook: address!("0x1111111111111111111111111111111111111111"),
            order_owner: address!("0xaaaaaaaaaaaaaaaaaaaaaaaaaaaaaaaaaaaaaaaa"),
            deployment_block: 1,
        };

        let tx_hash =
            fixed_bytes!("0xbeeeeeeeeeeeeeeeeeeeeeeeeeeeeeeeeeeeeeeeeeeeeeeeeeeeeeeeeeeeeeee");

        let clear_config = IOrderBookV4::ClearConfig {
            aliceInputIOIndex: U256::from(0),
            aliceOutputIOIndex: U256::from(1),
            bobInputIOIndex: U256::from(1),
            bobOutputIOIndex: U256::from(0),
            aliceBountyVaultId: U256::ZERO,
            bobBountyVaultId: U256::ZERO,
        };

        let clear_event = IOrderBookV4::ClearV2 {
            sender: address!("0xdeadbeefdeadbeefdeadbeefdeadbeefdeadbeef"),
            alice: order.clone(),
            bob: order.clone(),
            clearConfig: clear_config,
        };

        let clear_log = Log {
            inner: alloy::primitives::Log {
                address: evm_env.orderbook,
                data: clear_event.to_log_data(),
            },
            block_hash: None,
            block_number: Some(50),
            block_timestamp: None,
            transaction_hash: Some(tx_hash),
            transaction_index: None,
            log_index: Some(1),
            removed: false,
        };

        let asserter = Asserter::new();
        asserter.push_success(&serde_json::Value::from(100u64)); // get_block_number
        asserter.push_success(&serde_json::json!([clear_log])); // clear events
        asserter.push_success(&serde_json::json!([])); // take events (empty)

        let provider = ProviderBuilder::new().connect_mocked_client(asserter);

        backfill_events(&pool, &provider, &evm_env, 100)
            .await
            .unwrap();

        let count = count_unprocessed(&pool).await.unwrap();
        assert_eq!(count, 1);

        // Verify the enqueued event details
        let queued_event = get_next_unprocessed_event(&pool).await.unwrap().unwrap();
        assert_eq!(queued_event.tx_hash, tx_hash);
        assert_eq!(queued_event.log_index, 1);
        assert!(matches!(queued_event.event, TradeEvent::ClearV2(_)));
    }

    #[tokio::test]
    async fn test_backfill_events_with_take_order_v2_events() {
        let pool = setup_test_db().await;
        let order = get_test_order();
        let evm_env = EvmEnv {
            ws_rpc_url: url::Url::parse("ws://localhost:8545").unwrap(),
            orderbook: address!("0x1111111111111111111111111111111111111111"),
            order_owner: address!("0xaaaaaaaaaaaaaaaaaaaaaaaaaaaaaaaaaaaaaaaa"),
            deployment_block: 1,
        };

        let take_event = IOrderBookV4::TakeOrderV2 {
            sender: address!("0x1111111111111111111111111111111111111111"),
            config: IOrderBookV4::TakeOrderConfigV3 {
                order: order.clone(),
                inputIOIndex: U256::from(0),
                outputIOIndex: U256::from(1),
                signedContext: Vec::new(),
            },
            input: U256::from(100_000_000),
            output: U256::from_str("9000000000000000000").unwrap(),
        };

        let tx_hash =
            fixed_bytes!("0xbeeeeeeeeeeeeeeeeeeeeeeeeeeeeeeeeeeeeeeeeeeeeeeeeeeeeeeeeeeeeeee");
        let take_log = Log {
            inner: alloy::primitives::Log {
                address: evm_env.orderbook,
                data: take_event.to_log_data(),
            },
            block_hash: None,
            block_number: Some(50),
            block_timestamp: None,
            transaction_hash: Some(tx_hash),
            transaction_index: None,
            log_index: Some(1),
            removed: false,
        };

        let asserter = Asserter::new();
        asserter.push_success(&serde_json::Value::from(100u64)); // get_block_number
        asserter.push_success(&serde_json::json!([])); // clear events (empty)
        asserter.push_success(&serde_json::json!([take_log])); // take events
        asserter.push_success(&<symbolCall as SolCall>::abi_encode_returns(
            &"USDC".to_string(),
        ));
        asserter.push_success(&<symbolCall as SolCall>::abi_encode_returns(
            &"MSFT0x".to_string(),
        ));

        let provider = ProviderBuilder::new().connect_mocked_client(asserter);

        backfill_events(&pool, &provider, &evm_env, 100)
            .await
            .unwrap();

        // Check that one event was enqueued
        let count = count_unprocessed(&pool).await.unwrap();
        assert_eq!(count, 1);

        // Verify the enqueued event details
        let queued_event = get_next_unprocessed_event(&pool).await.unwrap().unwrap();
        assert_eq!(queued_event.tx_hash, tx_hash);
        assert_eq!(queued_event.log_index, 1);
        assert!(matches!(queued_event.event, TradeEvent::TakeOrderV2(_)));
    }

    #[tokio::test]
    async fn test_backfill_events_enqueues_all_events() {
        let pool = setup_test_db().await;
        let evm_env = EvmEnv {
            ws_rpc_url: url::Url::parse("ws://localhost:8545").unwrap(),
            orderbook: address!("0x1111111111111111111111111111111111111111"),
            order_owner: address!("0xaaaaaaaaaaaaaaaaaaaaaaaaaaaaaaaaaaaaaaaa"),
            deployment_block: 1,
        };

        let different_order = get_test_order();
        let clear_event = IOrderBookV4::ClearV2 {
            sender: address!("0xdeadbeefdeadbeefdeadbeefdeadbeefdeadbeef"),
            alice: different_order.clone(),
            bob: different_order.clone(),
            clearConfig: IOrderBookV4::ClearConfig {
                aliceInputIOIndex: U256::from(0),
                aliceOutputIOIndex: U256::from(1),
                bobInputIOIndex: U256::from(1),
                bobOutputIOIndex: U256::from(0),
                aliceBountyVaultId: U256::ZERO,
                bobBountyVaultId: U256::ZERO,
            },
        };

        let clear_log = Log {
            inner: alloy::primitives::Log {
                address: evm_env.orderbook,
                data: clear_event.to_log_data(),
            },
            block_hash: None,
            block_number: Some(50),
            block_timestamp: None,
            transaction_hash: Some(fixed_bytes!(
                "0xbeeeeeeeeeeeeeeeeeeeeeeeeeeeeeeeeeeeeeeeeeeeeeeeeeeeeeeeeeeeeeee"
            )),
            transaction_index: None,
            log_index: Some(1),
            removed: false,
        };

        let asserter = Asserter::new();
        asserter.push_success(&serde_json::Value::from(100u64)); // get_block_number
        asserter.push_success(&serde_json::json!([clear_log])); // clear events
        asserter.push_success(&serde_json::json!([])); // take events (empty)

        let provider = ProviderBuilder::new().connect_mocked_client(asserter);

        backfill_events(&pool, &provider, &evm_env, 100)
            .await
            .unwrap();

        // Should enqueue the event (filtering happens during queue processing, not backfill)
        let count = count_unprocessed(&pool).await.unwrap();
        assert_eq!(count, 1);
    }

    #[tokio::test]
    async fn test_backfill_events_handles_rpc_errors() {
        let pool = setup_test_db().await;
        let evm_env = EvmEnv {
            ws_rpc_url: url::Url::parse("ws://localhost:8545").unwrap(),
            orderbook: address!("0x1111111111111111111111111111111111111111"),
            order_owner: address!("0xaaaaaaaaaaaaaaaaaaaaaaaaaaaaaaaaaaaaaaaa"),
            deployment_block: 1,
        };

        let asserter = Asserter::new();
        asserter.push_success(&serde_json::Value::from(100u64)); // get_block_number call
        // Need 2 failures: one for clear_logs retry, one for take_logs retry (they run in parallel)
        asserter.push_failure_msg("RPC error"); // clear_logs failure
        asserter.push_failure_msg("RPC error"); // take_logs failure

        let provider = ProviderBuilder::new().connect_mocked_client(asserter);

        let result = backfill_events_with_retry_strat(
            &pool,
            &provider,
            &evm_env,
            100,
            test_retry_strategy(),
        )
        .await;

        assert!(result.is_err());
        assert!(matches!(result.unwrap_err(), OnChainError::Alloy(_)));
    }

    #[tokio::test]
    async fn test_backfill_events_block_range() {
        let pool = setup_test_db().await;
        let evm_env = EvmEnv {
            ws_rpc_url: url::Url::parse("ws://localhost:8545").unwrap(),
            orderbook: address!("0x1111111111111111111111111111111111111111"),
            order_owner: address!("0xaaaaaaaaaaaaaaaaaaaaaaaaaaaaaaaaaaaaaaaa"),
            deployment_block: 50,
        };

        let asserter = Asserter::new();
        asserter.push_success(&serde_json::Value::from(100u64)); // get_block_number
        asserter.push_success(&serde_json::json!([])); // clear events
        asserter.push_success(&serde_json::json!([])); // take events

        let provider = ProviderBuilder::new().connect_mocked_client(asserter);

        backfill_events(&pool, &provider, &evm_env, 100)
            .await
            .unwrap();

        let count = count_unprocessed(&pool).await.unwrap();
        assert_eq!(count, 0);
    }

    fn create_test_take_event(
        order: &crate::bindings::IOrderBookV4::OrderV3,
        input: u64,
        output: &str,
    ) -> IOrderBookV4::TakeOrderV2 {
        IOrderBookV4::TakeOrderV2 {
            sender: address!("0x1111111111111111111111111111111111111111"),
            config: IOrderBookV4::TakeOrderConfigV3 {
                order: order.clone(),
                inputIOIndex: U256::from(0),
                outputIOIndex: U256::from(1),
                signedContext: Vec::new(),
            },
            input: U256::from(input),
            output: U256::from_str(output).unwrap(),
        }
    }

    fn create_test_log(
        orderbook: alloy::primitives::Address,
        event: &IOrderBookV4::TakeOrderV2,
        block_number: u64,
        tx_hash: FixedBytes<32>,
    ) -> Log {
        Log {
            inner: alloy::primitives::Log {
                address: orderbook,
                data: event.to_log_data(),
            },
            block_hash: None,
            block_number: Some(block_number),
            block_timestamp: None,
            transaction_hash: Some(tx_hash),
            transaction_index: None,
            log_index: Some(1),
            removed: false,
        }
    }

    #[tokio::test]
    async fn test_backfill_events_preserves_chronological_order() {
        let pool = setup_test_db().await;
        let order = get_test_order();
        let evm_env = EvmEnv {
            ws_rpc_url: url::Url::parse("ws://localhost:8545").unwrap(),
            orderbook: address!("0x1111111111111111111111111111111111111111"),
            order_owner: address!("0xaaaaaaaaaaaaaaaaaaaaaaaaaaaaaaaaaaaaaaaa"),
            deployment_block: 1,
        };

        let tx_hash1 =
            fixed_bytes!("0x1111111111111111111111111111111111111111111111111111111111111111");
        let tx_hash2 =
            fixed_bytes!("0x2222222222222222222222222222222222222222222222222222222222222222");

        let take_event1 = create_test_take_event(&order, 100_000_000, "1000000000000000000");
        let take_event2 = create_test_take_event(&order, 200_000_000, "2000000000000000000");

        let take_log1 = create_test_log(evm_env.orderbook, &take_event1, 50, tx_hash1);
        let take_log2 = create_test_log(evm_env.orderbook, &take_event2, 100, tx_hash2);

        let asserter = Asserter::new();
        asserter.push_success(&serde_json::Value::from(200u64));
        asserter.push_success(&serde_json::json!([]));
        asserter.push_success(&serde_json::json!([take_log2, take_log1]));

        // Symbol calls for both trades
        asserter.push_success(&<symbolCall as SolCall>::abi_encode_returns(
            &"USDC".to_string(),
        ));
        asserter.push_success(&<symbolCall as SolCall>::abi_encode_returns(
            &"MSFT0x".to_string(),
        ));
        asserter.push_success(&<symbolCall as SolCall>::abi_encode_returns(
            &"USDC".to_string(),
        ));
        asserter.push_success(&<symbolCall as SolCall>::abi_encode_returns(
            &"MSFT0x".to_string(),
        ));

        let provider = ProviderBuilder::new().connect_mocked_client(asserter);

        backfill_events(&pool, &provider, &evm_env, 100)
            .await
            .unwrap();

        // Check that two events were enqueued
        let count = count_unprocessed(&pool).await.unwrap();
        assert_eq!(count, 2);

        // Verify the first event (earlier block number)
        let first_event = get_next_unprocessed_event(&pool).await.unwrap().unwrap();
        assert_eq!(first_event.tx_hash, tx_hash1);
        assert_eq!(first_event.block_number, 50);

        // Mark as processed and get the second event
        let mut sql_tx = pool.begin().await.unwrap();
        mark_event_processed(&mut sql_tx, first_event.id.unwrap())
            .await
            .unwrap();
        sql_tx.commit().await.unwrap();

        let second_event = get_next_unprocessed_event(&pool).await.unwrap().unwrap();
        assert_eq!(second_event.tx_hash, tx_hash2);
        assert_eq!(second_event.block_number, 100);
    }

    #[tokio::test]
    async fn test_backfill_events_batch_count_verification() {
        let pool = setup_test_db().await;
        let evm_env = EvmEnv {
            ws_rpc_url: url::Url::parse("ws://localhost:8545").unwrap(),
            orderbook: address!("0x1111111111111111111111111111111111111111"),
            order_owner: address!("0xaaaaaaaaaaaaaaaaaaaaaaaaaaaaaaaaaaaaaaaa"),
            deployment_block: 1000,
        };

        let asserter = Asserter::new();
        asserter.push_success(&serde_json::Value::from(2500u64));

        // Batch 1: blocks 1000-1999
        asserter.push_success(&serde_json::json!([]));
        asserter.push_success(&serde_json::json!([]));

        // Batch 2: blocks 2000-2500
        asserter.push_success(&serde_json::json!([]));
        asserter.push_success(&serde_json::json!([]));

        let provider = ProviderBuilder::new().connect_mocked_client(asserter);
        backfill_events(&pool, &provider, &evm_env, 2500)
            .await
            .unwrap();

        // Verifies that batching correctly handles the expected number of RPC calls
        let count = count_unprocessed(&pool).await.unwrap();
        assert_eq!(count, 0);
    }

    #[tokio::test]
    async fn test_backfill_events_batch_boundary_verification() {
        let pool = setup_test_db().await;
        let evm_env = EvmEnv {
            ws_rpc_url: url::Url::parse("ws://localhost:8545").unwrap(),
            orderbook: address!("0x1111111111111111111111111111111111111111"),
            order_owner: address!("0xaaaaaaaaaaaaaaaaaaaaaaaaaaaaaaaaaaaaaaaa"),
            deployment_block: 500,
        };

        let asserter = Asserter::new();
        asserter.push_success(&serde_json::Value::from(1900u64));

        // Batch 1: blocks 500-1499
        asserter.push_success(&serde_json::json!([]));
        asserter.push_success(&serde_json::json!([]));

        // Batch 2: blocks 1500-1900
        asserter.push_success(&serde_json::json!([]));
        asserter.push_success(&serde_json::json!([]));

        let provider = ProviderBuilder::new().connect_mocked_client(asserter);

        backfill_events_with_retry_strat(
            &pool,
            &provider,
            &evm_env,
            1900,
            get_backfill_retry_strat(),
        )
        .await
        .unwrap();

        // Verify the batching worked correctly for different deployment/current block combination
        let count = count_unprocessed(&pool).await.unwrap();
        assert_eq!(count, 0);
    }

    #[tokio::test]
    async fn test_process_batch_with_realistic_data() {
        let pool = setup_test_db().await;
        let order = get_test_order();
        let evm_env = EvmEnv {
            ws_rpc_url: url::Url::parse("ws://localhost:8545").unwrap(),
            orderbook: address!("0x1111111111111111111111111111111111111111"),
            order_owner: address!("0xaaaaaaaaaaaaaaaaaaaaaaaaaaaaaaaaaaaaaaaa"),
            deployment_block: 1,
        };

        let tx_hash =
            fixed_bytes!("0xabcdefabcdefabcdefabcdefabcdefabcdefabcdefabcdefabcdefabcdefabcd");
        let take_event = create_test_take_event(&order, 500_000_000, "5000000000000000000");
        let take_log = create_test_log(evm_env.orderbook, &take_event, 150, tx_hash);

        let asserter = Asserter::new();
        asserter.push_success(&serde_json::json!([]));
        asserter.push_success(&serde_json::json!([take_log]));

        let provider = ProviderBuilder::new().connect_mocked_client(asserter);

        let enqueued_count =
            enqueue_batch_events(&pool, &provider, &evm_env, 100, 200, test_retry_strategy())
                .await
                .unwrap();

        assert_eq!(enqueued_count, 1);

        // Verify the enqueued event
        let queued_event = get_next_unprocessed_event(&pool).await.unwrap().unwrap();
        assert_eq!(queued_event.tx_hash, tx_hash);
        assert_eq!(queued_event.block_number, 150);
    }

    #[tokio::test]
    async fn test_backfill_events_deployment_equals_current_block() {
        let pool = setup_test_db().await;
        let evm_env = EvmEnv {
            ws_rpc_url: url::Url::parse("ws://localhost:8545").unwrap(),
            orderbook: address!("0x1111111111111111111111111111111111111111"),
            order_owner: address!("0xaaaaaaaaaaaaaaaaaaaaaaaaaaaaaaaaaaaaaaaa"),
            deployment_block: 100,
        };

        let asserter = Asserter::new();
        asserter.push_success(&serde_json::Value::from(100u64));
        asserter.push_success(&serde_json::json!([]));
        asserter.push_success(&serde_json::json!([]));

        let provider = ProviderBuilder::new().connect_mocked_client(asserter);

        backfill_events(&pool, &provider, &evm_env, 100)
            .await
            .unwrap();

        let count = count_unprocessed(&pool).await.unwrap();
        assert_eq!(count, 0);
    }

    #[tokio::test]
    async fn test_backfill_events_large_block_range_batching() {
        let pool = setup_test_db().await;
        let evm_env = EvmEnv {
            ws_rpc_url: url::Url::parse("ws://localhost:8545").unwrap(),
            orderbook: address!("0x1111111111111111111111111111111111111111"),
            order_owner: address!("0xaaaaaaaaaaaaaaaaaaaaaaaaaaaaaaaaaaaaaaaa"),
            deployment_block: 1,
        };

        let asserter = Asserter::new();
        asserter.push_success(&serde_json::Value::from(3000u64));

        for _ in 0..6 {
            asserter.push_success(&serde_json::json!([]));
            asserter.push_success(&serde_json::json!([]));
        }

        let provider = ProviderBuilder::new().connect_mocked_client(asserter);

        backfill_events_with_retry_strat(
            &pool,
            &provider,
            &evm_env,
            3000,
            get_backfill_retry_strat(),
        )
        .await
        .unwrap();

        let count = count_unprocessed(&pool).await.unwrap();
        assert_eq!(count, 0);
    }

    #[tokio::test]
    async fn test_backfill_events_deployment_after_current_block() {
        let pool = setup_test_db().await;
        let evm_env = EvmEnv {
            ws_rpc_url: url::Url::parse("ws://localhost:8545").unwrap(),
            orderbook: address!("0x1111111111111111111111111111111111111111"),
            order_owner: address!("0xaaaaaaaaaaaaaaaaaaaaaaaaaaaaaaaaaaaaaaaa"),
            deployment_block: 200,
        };

        let asserter = Asserter::new();
        asserter.push_success(&serde_json::Value::from(100u64));

        let provider = ProviderBuilder::new().connect_mocked_client(asserter);

        backfill_events_with_retry_strat(&pool, &provider, &evm_env, 100, test_retry_strategy())
            .await
            .unwrap();

        let count = count_unprocessed(&pool).await.unwrap();
        assert_eq!(count, 0);
    }

    #[tokio::test]
    async fn test_backfill_events_mixed_valid_and_invalid_events() {
        let pool = setup_test_db().await;
        let order = get_test_order();
        let evm_env = EvmEnv {
            ws_rpc_url: url::Url::parse("ws://localhost:8545").unwrap(),
            orderbook: address!("0x1111111111111111111111111111111111111111"),
            order_owner: address!("0xaaaaaaaaaaaaaaaaaaaaaaaaaaaaaaaaaaaaaaaa"),
            deployment_block: 1,
        };

        let valid_take_event = create_test_take_event(&order, 100_000_000, "9000000000000000000");

        // Create different order with different hash to make it invalid
        let mut different_order = get_test_order();
        different_order.nonce =
            fixed_bytes!("0x1111111111111111111111111111111111111111111111111111111111111111"); // Change nonce to make hash different
        let invalid_take_event =
            create_test_take_event(&different_order, 50_000_000, "5000000000000000000");

        let valid_tx_hash =
            fixed_bytes!("0x1111111111111111111111111111111111111111111111111111111111111111");
        let invalid_tx_hash =
            fixed_bytes!("0x2222222222222222222222222222222222222222222222222222222222222222");
        let valid_log = create_test_log(evm_env.orderbook, &valid_take_event, 50, valid_tx_hash);
        let invalid_log =
            create_test_log(evm_env.orderbook, &invalid_take_event, 51, invalid_tx_hash);

        let asserter = Asserter::new();
        asserter.push_success(&serde_json::Value::from(100u64));
        asserter.push_success(&serde_json::json!([]));
        asserter.push_success(&serde_json::json!([valid_log, invalid_log]));

        let provider = ProviderBuilder::new().connect_mocked_client(asserter);

        backfill_events(&pool, &provider, &evm_env, 100)
            .await
            .unwrap();

        // Both events should be enqueued (filtering happens during processing, not backfill)
        let count = count_unprocessed(&pool).await.unwrap();
        assert_eq!(count, 2);
    }

    #[tokio::test]
    async fn test_backfill_events_mixed_clear_and_take_events() {
        let pool = setup_test_db().await;
        let order = get_test_order();
        let evm_env = EvmEnv {
            ws_rpc_url: url::Url::parse("ws://localhost:8545").unwrap(),
            orderbook: address!("0x1111111111111111111111111111111111111111"),
            order_owner: address!("0xaaaaaaaaaaaaaaaaaaaaaaaaaaaaaaaaaaaaaaaa"),
            deployment_block: 1,
        };

        let tx_hash1 =
            fixed_bytes!("0x1111111111111111111111111111111111111111111111111111111111111111");
        let tx_hash2 =
            fixed_bytes!("0x2222222222222222222222222222222222222222222222222222222222222222");

        let take_event = create_test_take_event(&order, 100_000_000, "9000000000000000000");
        let take_log = create_test_log(evm_env.orderbook, &take_event, 50, tx_hash1);

        let clear_config = IOrderBookV4::ClearConfig {
            aliceInputIOIndex: U256::from(0),
            aliceOutputIOIndex: U256::from(1),
            bobInputIOIndex: U256::from(1),
            bobOutputIOIndex: U256::from(0),
            aliceBountyVaultId: U256::ZERO,
            bobBountyVaultId: U256::ZERO,
        };

        let clear_event = IOrderBookV4::ClearV2 {
            sender: address!("0xdeadbeefdeadbeefdeadbeefdeadbeefdeadbeef"),
            alice: order.clone(),
            bob: order.clone(),
            clearConfig: clear_config,
        };

        let clear_log = Log {
            inner: alloy::primitives::Log {
                address: evm_env.orderbook,
                data: clear_event.to_log_data(),
            },
            block_hash: None,
            block_number: Some(100),
            block_timestamp: None,
            transaction_hash: Some(tx_hash2),
            transaction_index: None,
            log_index: Some(1),
            removed: false,
        };

        let after_clear_event = IOrderBookV4::AfterClear {
            sender: address!("0xaaaaaaaaaaaaaaaaaaaaaaaaaaaaaaaaaaaaaaaa"),
            clearStateChange: IOrderBookV4::ClearStateChange {
                aliceOutput: U256::from_str("5000000000000000000").unwrap(), // 5 shares
                bobOutput: U256::from(50_000_000u64),                        // 50 USDC cents
                aliceInput: U256::from(50_000_000u64),
                bobInput: U256::from_str("5000000000000000000").unwrap(),
            },
        };

        let after_clear_log = Log {
            inner: alloy::primitives::Log {
                address: evm_env.orderbook,
                data: after_clear_event.to_log_data(),
            },
            block_hash: None,
            block_number: Some(100),
            block_timestamp: None,
            transaction_hash: Some(tx_hash2),
            transaction_index: None,
            log_index: Some(2),
            removed: false,
        };

        let asserter = Asserter::new();
        asserter.push_success(&serde_json::Value::from(150u64)); // 1. get_block_number
        asserter.push_success(&serde_json::json!([clear_log])); // 2. get_logs clear
        asserter.push_success(&serde_json::json!([take_log])); // 3. get_logs take

        // Take event processing (processed first due to earlier block)
        asserter.push_success(&<symbolCall as SolCall>::abi_encode_returns(
            // 4. symbol input
            &"USDC".to_string(),
        ));
        asserter.push_success(&<symbolCall as SolCall>::abi_encode_returns(
            // 5. symbol output
            &"AAPL0x".to_string(),
        ));

        // Clear event processing (processed second due to later block)
        asserter.push_success(&serde_json::json!([after_clear_log])); // 6. get_logs AfterClear
        asserter.push_success(&<symbolCall as SolCall>::abi_encode_returns(
            // 7. symbol input
            &"USDC".to_string(),
        ));
        asserter.push_success(&<symbolCall as SolCall>::abi_encode_returns(
            // 8. symbol output
            &"AAPL0x".to_string(),
        ));

        let provider = ProviderBuilder::new().connect_mocked_client(asserter);

        backfill_events(&pool, &provider, &evm_env, 100)
            .await
            .unwrap();

        // Check that two events were enqueued
        let count = count_unprocessed(&pool).await.unwrap();
        assert_eq!(count, 2);

        // Verify the first event (earlier block number)
        let first_event = get_next_unprocessed_event(&pool).await.unwrap().unwrap();
        assert_eq!(first_event.tx_hash, tx_hash1);
        assert_eq!(first_event.block_number, 50);

        // Mark as processed and get the second event
        let mut sql_tx = pool.begin().await.unwrap();
        mark_event_processed(&mut sql_tx, first_event.id.unwrap())
            .await
            .unwrap();
        sql_tx.commit().await.unwrap();

        let second_event = get_next_unprocessed_event(&pool).await.unwrap().unwrap();
        assert_eq!(second_event.tx_hash, tx_hash2);
        assert_eq!(second_event.block_number, 100);
    }

    #[tokio::test]
    async fn test_process_batch_retry_mechanism() {
        let pool = setup_test_db().await;
        let evm_env = EvmEnv {
            ws_rpc_url: url::Url::parse("ws://localhost:8545").unwrap(),
            orderbook: address!("0x1111111111111111111111111111111111111111"),
            order_owner: address!("0xaaaaaaaaaaaaaaaaaaaaaaaaaaaaaaaaaaaaaaaa"),
            deployment_block: 1,
        };

        let asserter = Asserter::new();
        // First two calls fail, third succeeds
        asserter.push_failure_msg("RPC connection error");
        asserter.push_failure_msg("Timeout error");
        asserter.push_success(&serde_json::json!([])); // clear events
        asserter.push_success(&serde_json::json!([])); // take events

        let provider = ProviderBuilder::new().connect_mocked_client(asserter);

        let result =
            enqueue_batch_events(&pool, &provider, &evm_env, 100, 200, test_retry_strategy()).await;

        assert!(result.is_ok());
        let enqueued_count = result.unwrap();
        assert_eq!(enqueued_count, 0);
    }

    #[tokio::test]
    async fn test_process_batch_exhausted_retries() {
        let pool = setup_test_db().await;
        let evm_env = EvmEnv {
            ws_rpc_url: url::Url::parse("ws://localhost:8545").unwrap(),
            orderbook: address!("0x1111111111111111111111111111111111111111"),
            order_owner: address!("0xaaaaaaaaaaaaaaaaaaaaaaaaaaaaaaaaaaaaaaaa"),
            deployment_block: 1,
        };

        let asserter = Asserter::new();
        // All retry attempts fail - need double since clear_logs and take_logs retry in parallel
        // With test retry strategy: 2 retries = 3 total attempts per call
        for _ in 0..3 {
            asserter.push_failure_msg("Persistent RPC error"); // clear_logs failures
        }
        for _ in 0..3 {
            asserter.push_failure_msg("Persistent RPC error"); // take_logs failures
        }

        let provider = ProviderBuilder::new().connect_mocked_client(asserter);

        let result =
            enqueue_batch_events(&pool, &provider, &evm_env, 100, 200, test_retry_strategy()).await;

        assert!(result.is_err());
        assert!(matches!(result.unwrap_err(), OnChainError::Alloy(_)));
    }

    #[tokio::test]
    async fn test_backfill_events_partial_batch_failure() {
        let pool = setup_test_db().await;
        let evm_env = EvmEnv {
            ws_rpc_url: url::Url::parse("ws://localhost:8545").unwrap(),
            orderbook: address!("0x1111111111111111111111111111111111111111"),
            order_owner: address!("0xaaaaaaaaaaaaaaaaaaaaaaaaaaaaaaaaaaaaaaaa"),
            deployment_block: 1,
        };

        let asserter = Asserter::new();
        asserter.push_success(&serde_json::Value::from(25000u64));

        // First batch succeeds
        asserter.push_success(&serde_json::json!([]));
        asserter.push_success(&serde_json::json!([]));

        // Second batch fails completely (after retries)
        // Need double the failures since clear_logs and take_logs retry in parallel
        // With test retry strategy: 2 retries = 3 total attempts per call
        for _ in 0..3 {
            asserter.push_failure_msg("Network failure"); // clear_logs failures
        }
        for _ in 0..3 {
            asserter.push_failure_msg("Network failure"); // take_logs failures
        }

        let provider = ProviderBuilder::new().connect_mocked_client(asserter);

<<<<<<< HEAD
        let result = backfill_events(&pool, &provider, &evm_env, 25000).await;
=======
        let result = backfill_events_with_retry_strat(
            &pool,
            &provider,
            &evm_env,
            25000,
            test_retry_strategy(),
        )
        .await;
>>>>>>> 32edb53d

        assert!(result.is_err());
        assert!(matches!(result.unwrap_err(), OnChainError::Alloy(_)));
    }

    #[tokio::test]
    async fn test_backfill_events_corrupted_log_data() {
        let pool = setup_test_db().await;
        let evm_env = EvmEnv {
            ws_rpc_url: url::Url::parse("ws://localhost:8545").unwrap(),
            orderbook: address!("0x1111111111111111111111111111111111111111"),
            order_owner: address!("0xaaaaaaaaaaaaaaaaaaaaaaaaaaaaaaaaaaaaaaaa"),
            deployment_block: 1,
        };

        // Create malformed log with invalid event signature
        let corrupted_log = Log {
            inner: alloy::primitives::Log::new(
                evm_env.orderbook,
                Vec::new(),
                Vec::from([0x00u8; 32]).into(),
            )
            .unwrap(),
            block_hash: None,
            block_number: Some(50),
            block_timestamp: None,
            transaction_hash: Some(fixed_bytes!(
                "0x1111111111111111111111111111111111111111111111111111111111111111"
            )),
            transaction_index: None,
            log_index: Some(1),
            removed: false,
        };

        let asserter = Asserter::new();
        asserter.push_success(&serde_json::Value::from(100u64));
        asserter.push_success(&serde_json::json!([corrupted_log]));
        asserter.push_success(&serde_json::json!([]));

        let provider = ProviderBuilder::new().connect_mocked_client(asserter);

        backfill_events(&pool, &provider, &evm_env, 100)
            .await
            .unwrap();

        // Corrupted logs are silently ignored during backfill
        let count = count_unprocessed(&pool).await.unwrap();
        assert_eq!(count, 0);
    }

    #[tokio::test]
    async fn test_backfill_events_single_block_range() {
        let pool = setup_test_db().await;
        let evm_env = EvmEnv {
            ws_rpc_url: url::Url::parse("ws://localhost:8545").unwrap(),
            orderbook: address!("0x1111111111111111111111111111111111111111"),
            order_owner: address!("0xaaaaaaaaaaaaaaaaaaaaaaaaaaaaaaaaaaaaaaaa"),
            deployment_block: 42,
        };

        let asserter = Asserter::new();
        asserter.push_success(&serde_json::Value::from(42u64));
        asserter.push_success(&serde_json::json!([]));
        asserter.push_success(&serde_json::json!([]));

        let provider = ProviderBuilder::new().connect_mocked_client(asserter);

        backfill_events(&pool, &provider, &evm_env, 100)
            .await
            .unwrap();

        let count = count_unprocessed(&pool).await.unwrap();
        assert_eq!(count, 0);
    }

    #[tokio::test]
    async fn test_enqueue_batch_events_database_failure() {
        let pool = setup_test_db().await;
        let evm_env = EvmEnv {
            ws_rpc_url: url::Url::parse("ws://localhost:8545").unwrap(),
            orderbook: address!("0x1111111111111111111111111111111111111111"),
            order_owner: address!("0xaaaaaaaaaaaaaaaaaaaaaaaaaaaaaaaaaaaaaaaa"),
            deployment_block: 1,
        };

        let order = get_test_order();
        let take_event = create_test_take_event(&order, 100_000_000, "9000000000000000000");
        let take_log = create_test_log(
            evm_env.orderbook,
            &take_event,
            50,
            fixed_bytes!("0x1111111111111111111111111111111111111111111111111111111111111111"),
        );

        let asserter = Asserter::new();
        asserter.push_success(&serde_json::json!([])); // clear events
        asserter.push_success(&serde_json::json!([take_log])); // take events

        let provider = ProviderBuilder::new().connect_mocked_client(asserter);

        // Close the database to simulate connection failure
        pool.close().await;

        let result =
            enqueue_batch_events(&pool, &provider, &evm_env, 100, 200, test_retry_strategy()).await;

        // Should succeed at RPC level but fail at database level
        // The function handles enqueue failures gracefully by continuing
        assert!(result.is_ok());
        assert_eq!(result.unwrap(), 0); // No events successfully enqueued
    }

    #[tokio::test]
    async fn test_enqueue_batch_events_filter_creation() {
        let pool = setup_test_db().await;
        let evm_env = EvmEnv {
            ws_rpc_url: url::Url::parse("ws://localhost:8545").unwrap(),
            orderbook: address!("0x1111111111111111111111111111111111111111"),
            order_owner: address!("0xaaaaaaaaaaaaaaaaaaaaaaaaaaaaaaaaaaaaaaaa"),
            deployment_block: 1,
        };

        let asserter = Asserter::new();
        asserter.push_success(&serde_json::json!([])); // clear events
        asserter.push_success(&serde_json::json!([])); // take events

        let provider = ProviderBuilder::new().connect_mocked_client(asserter);

        // Test with specific block range
        let result =
            enqueue_batch_events(&pool, &provider, &evm_env, 100, 150, test_retry_strategy()).await;
        assert_eq!(result.unwrap(), 0);
    }

    #[tokio::test]
    async fn test_enqueue_batch_events_partial_enqueue_failure() {
        let pool = setup_test_db().await;
        let evm_env = EvmEnv {
            ws_rpc_url: url::Url::parse("ws://localhost:8545").unwrap(),
            orderbook: address!("0x1111111111111111111111111111111111111111"),
            order_owner: address!("0xaaaaaaaaaaaaaaaaaaaaaaaaaaaaaaaaaaaaaaaa"),
            deployment_block: 1,
        };

        let order = get_test_order();

        // Create multiple events
        let take_event1 = create_test_take_event(&order, 100_000_000, "9000000000000000000");
        let take_event2 = create_test_take_event(&order, 200_000_000, "18000000000000000000");

        let take_log1 = create_test_log(
            evm_env.orderbook,
            &take_event1,
            50,
            fixed_bytes!("0x1111111111111111111111111111111111111111111111111111111111111111"),
        );
        let take_log2 = create_test_log(
            evm_env.orderbook,
            &take_event2,
            51,
            fixed_bytes!("0x2222222222222222222222222222222222222222222222222222222222222222"),
        );

        let asserter = Asserter::new();
        asserter.push_success(&serde_json::json!([])); // clear events
        asserter.push_success(&serde_json::json!([take_log1, take_log2])); // take events

        let provider = ProviderBuilder::new().connect_mocked_client(asserter);

        let result =
            enqueue_batch_events(&pool, &provider, &evm_env, 100, 200, test_retry_strategy()).await;

        // Should succeed with 2 events enqueued
        assert!(result.is_ok());
        assert_eq!(result.unwrap(), 2);
    }

    #[tokio::test]
    async fn test_backfill_events_concurrent_batch_processing() {
        let pool = setup_test_db().await;
        let evm_env = EvmEnv {
            ws_rpc_url: url::Url::parse("ws://localhost:8545").unwrap(),
            orderbook: address!("0x1111111111111111111111111111111111111111"),
            order_owner: address!("0xaaaaaaaaaaaaaaaaaaaaaaaaaaaaaaaaaaaaaaaa"),
            deployment_block: 1,
        };

        let order = get_test_order();
        let take_event = create_test_take_event(&order, 100_000_000, "9000000000000000000");
        let take_log = create_test_log(
            evm_env.orderbook,
            &take_event,
            50,
            fixed_bytes!("0x1111111111111111111111111111111111111111111111111111111111111111"),
        );

        let asserter = Asserter::new();
<<<<<<< HEAD
        asserter.push_success(&serde_json::Value::from(25000u64));
=======
>>>>>>> 32edb53d

        // Use a smaller range to avoid excessive mock responses: blocks 1-3000 (3 batches)
        // Multiple batches with events in different batches
        for batch_idx in 0..3 {
            // All batches start with clear events
            asserter.push_success(&serde_json::json!([])); // clear events
            if batch_idx == 1 {
                // Second batch has take events
                asserter.push_success(&serde_json::json!([take_log])); // take events
            } else {
                // Other batches have no take events
                asserter.push_success(&serde_json::json!([])); // take events
            }
        }

        let provider = ProviderBuilder::new().connect_mocked_client(asserter);

        backfill_events(&pool, &provider, &evm_env, 25000)
            .await
            .unwrap();

        let count = count_unprocessed(&pool).await.unwrap();
        assert_eq!(count, 1);
    }

    #[tokio::test]
    async fn test_enqueue_batch_events_retry_exponential_backoff() {
        let pool = setup_test_db().await;
        let evm_env = EvmEnv {
            ws_rpc_url: url::Url::parse("ws://localhost:8545").unwrap(),
            orderbook: address!("0x1111111111111111111111111111111111111111"),
            order_owner: address!("0xaaaaaaaaaaaaaaaaaaaaaaaaaaaaaaaaaaaaaaaa"),
            deployment_block: 1,
        };

        let asserter = Asserter::new();
        // First attempt fails for both parallel calls
        asserter.push_failure_msg("Temporary network failure"); // clear_logs first attempt
        asserter.push_failure_msg("Rate limit exceeded"); // take_logs first attempt
        // Second attempt succeeds for both
        asserter.push_success(&serde_json::json!([])); // clear events (retry)
        asserter.push_success(&serde_json::json!([])); // take events (retry)

        let provider = ProviderBuilder::new().connect_mocked_client(asserter);

        let start_time = std::time::Instant::now();
        let result =
            enqueue_batch_events(&pool, &provider, &evm_env, 100, 200, test_retry_strategy()).await;
        let elapsed = start_time.elapsed();

        // Should succeed after retries
        assert!(result.is_ok());
        assert_eq!(result.unwrap(), 0);

        // Should have taken at least the test initial delay time due to retries
        assert!(elapsed >= Duration::from_millis(1));
    }

    #[tokio::test]
    async fn test_backfill_events_zero_blocks() {
        let pool = setup_test_db().await;
        let evm_env = EvmEnv {
            ws_rpc_url: url::Url::parse("ws://localhost:8545").unwrap(),
            orderbook: address!("0x1111111111111111111111111111111111111111"),
            order_owner: address!("0xaaaaaaaaaaaaaaaaaaaaaaaaaaaaaaaaaaaaaaaa"),
            deployment_block: 100,
        };

        // No RPC calls should be made when deployment block > end block
        let asserter = Asserter::new();
        let provider = ProviderBuilder::new().connect_mocked_client(asserter);

        let result = backfill_events(&pool, &provider, &evm_env, 50).await;
        assert!(result.is_ok());

        let count = count_unprocessed(&pool).await.unwrap();
        assert_eq!(count, 0);
    }

    #[tokio::test]
    async fn test_enqueue_batch_events_mixed_log_types() {
        let pool = setup_test_db().await;
        let evm_env = EvmEnv {
            ws_rpc_url: url::Url::parse("ws://localhost:8545").unwrap(),
            orderbook: address!("0x1111111111111111111111111111111111111111"),
            order_owner: address!("0xaaaaaaaaaaaaaaaaaaaaaaaaaaaaaaaaaaaaaaaa"),
            deployment_block: 1,
        };

        let order = get_test_order();

        // Create a ClearV2 event
        let clear_event = IOrderBookV4::ClearV2 {
            sender: address!("0xdeadbeefdeadbeefdeadbeefdeadbeefdeadbeef"),
            alice: order.clone(),
            bob: order.clone(),
            clearConfig: IOrderBookV4::ClearConfig {
                aliceInputIOIndex: U256::from(0),
                aliceOutputIOIndex: U256::from(1),
                bobInputIOIndex: U256::from(1),
                bobOutputIOIndex: U256::from(0),
                aliceBountyVaultId: U256::ZERO,
                bobBountyVaultId: U256::ZERO,
            },
        };

        let clear_log = Log {
            inner: alloy::primitives::Log {
                address: evm_env.orderbook,
                data: clear_event.to_log_data(),
            },
            block_hash: None,
            block_number: Some(50),
            block_timestamp: None,
            transaction_hash: Some(fixed_bytes!(
                "0x1111111111111111111111111111111111111111111111111111111111111111"
            )),
            transaction_index: None,
            log_index: Some(1),
            removed: false,
        };

        // Create a TakeOrderV2 event
        let take_event = create_test_take_event(&order, 100_000_000, "9000000000000000000");
        let take_log = create_test_log(
            evm_env.orderbook,
            &take_event,
            51,
            fixed_bytes!("0x2222222222222222222222222222222222222222222222222222222222222222"),
        );

        let asserter = Asserter::new();
        asserter.push_success(&serde_json::json!([clear_log])); // clear events
        asserter.push_success(&serde_json::json!([take_log])); // take events

        let provider = ProviderBuilder::new().connect_mocked_client(asserter);

        let result =
            enqueue_batch_events(&pool, &provider, &evm_env, 100, 200, test_retry_strategy()).await;

        // Should process both event types
        assert!(result.is_ok());
        assert_eq!(result.unwrap(), 2);

        // Verify both events were enqueued
        let count = count_unprocessed(&pool).await.unwrap();
        assert_eq!(count, 2);
    }

    #[tokio::test]
    async fn test_backfill_resumes_from_last_processed_block() {
        let pool = setup_test_db().await;

        // Insert a processed event at block 100
        sqlx::query!(
            r#"
            INSERT INTO event_queue (tx_hash, log_index, block_number, event_data, processed)
            VALUES ('0x1111111111111111111111111111111111111111111111111111111111111111', 0, 100, '{}', 1)
            "#
        )
        .execute(&pool)
        .await
        .unwrap();

        let evm_env = EvmEnv {
            ws_rpc_url: url::Url::parse("ws://localhost:8545").unwrap(),
            orderbook: address!("0x1111111111111111111111111111111111111111"),
            order_owner: address!("0xaaaaaaaaaaaaaaaaaaaaaaaaaaaaaaaaaaaaaaaa"),
            deployment_block: 50, // Earlier than processed block
        };

        // Mock provider should only receive requests for blocks 101-200, not 50-200
        let asserter = Asserter::new();
        asserter.push_success(&serde_json::json!([])); // clear events for 101-200
        asserter.push_success(&serde_json::json!([])); // take events for 101-200

        let provider = ProviderBuilder::new().connect_mocked_client(asserter);

        // Should start from block 101 (last processed + 1), not deployment_block
        backfill_events(&pool, &provider, &evm_env, 200)
            .await
            .unwrap();
    }

    #[tokio::test]
    async fn test_backfill_initial_run_starts_from_deployment() {
        let pool = setup_test_db().await;

        let evm_env = EvmEnv {
            ws_rpc_url: url::Url::parse("ws://localhost:8545").unwrap(),
            orderbook: address!("0x1111111111111111111111111111111111111111"),
            order_owner: address!("0xaaaaaaaaaaaaaaaaaaaaaaaaaaaaaaaaaaaaaaaa"),
            deployment_block: 50,
        };

        // No processed events exist, should start from deployment_block
        let asserter = Asserter::new();
        asserter.push_success(&serde_json::json!([])); // clear events for 50-100
        asserter.push_success(&serde_json::json!([])); // take events for 50-100

        let provider = ProviderBuilder::new().connect_mocked_client(asserter);

        backfill_events(&pool, &provider, &evm_env, 100)
            .await
            .unwrap();
    }

    #[tokio::test]
    async fn test_backfill_skips_when_caught_up() {
        let pool = setup_test_db().await;

        // Insert processed event at block 150
        sqlx::query!(
            r#"
            INSERT INTO event_queue (tx_hash, log_index, block_number, event_data, processed)
            VALUES ('0x1111111111111111111111111111111111111111111111111111111111111111', 0, 150, '{}', 1)
            "#
        )
        .execute(&pool)
        .await
        .unwrap();

        let evm_env = EvmEnv {
            ws_rpc_url: url::Url::parse("ws://localhost:8545").unwrap(),
            orderbook: address!("0x1111111111111111111111111111111111111111"),
            order_owner: address!("0xaaaaaaaaaaaaaaaaaaaaaaaaaaaaaaaaaaaaaaaa"),
            deployment_block: 50,
        };

        // No RPC calls should be made since we're already caught up
        let asserter = Asserter::new();
        let provider = ProviderBuilder::new().connect_mocked_client(asserter);

        // Last processed: 150, end_block: 150, so start would be 151 > 150
        backfill_events(&pool, &provider, &evm_env, 150)
            .await
            .unwrap();
    }

    #[tokio::test]
    async fn test_backfill_handles_mixed_processed_states() {
        let pool = setup_test_db().await;

        // Insert events with mixed processed states - only processed ones should affect resume point
        sqlx::query!(
            r#"
            INSERT INTO event_queue (tx_hash, log_index, block_number, event_data, processed)
            VALUES 
                ('0x1111111111111111111111111111111111111111111111111111111111111111', 0, 50, '{}', 1),
                ('0x2222222222222222222222222222222222222222222222222222222222222222', 0, 75, '{}', 0),
                ('0x3333333333333333333333333333333333333333333333333333333333333333', 0, 100, '{}', 1),
                ('0x4444444444444444444444444444444444444444444444444444444444444444', 0, 125, '{}', 0)
            "#
        )
        .execute(&pool)
        .await
        .unwrap();

        let evm_env = EvmEnv {
            ws_rpc_url: url::Url::parse("ws://localhost:8545").unwrap(),
            orderbook: address!("0x1111111111111111111111111111111111111111"),
            order_owner: address!("0xaaaaaaaaaaaaaaaaaaaaaaaaaaaaaaaaaaaaaaaa"),
            deployment_block: 1,
        };

        // Should resume from block 101 (max processed block 100 + 1)
        let asserter = Asserter::new();
        asserter.push_success(&serde_json::json!([])); // clear events for 101-200
        asserter.push_success(&serde_json::json!([])); // take events for 101-200

        let provider = ProviderBuilder::new().connect_mocked_client(asserter);

        backfill_events(&pool, &provider, &evm_env, 200)
            .await
            .unwrap();
    }
}<|MERGE_RESOLUTION|>--- conflicted
+++ resolved
@@ -31,12 +31,6 @@
     TakeOrderV2(Box<TakeOrderV2>),
 }
 
-<<<<<<< HEAD
-const BACKFILL_BATCH_SIZE: usize = 10_000;
-const BACKFILL_MAX_RETRIES: usize = 3;
-const BACKFILL_INITIAL_DELAY: Duration = Duration::from_millis(1000);
-const BACKFILL_MAX_DELAY: Duration = Duration::from_secs(30);
-=======
 pub(crate) async fn backfill_events<P: Provider + Clone>(
     pool: &SqlitePool,
     provider: &P,
@@ -46,7 +40,6 @@
     let retry_strat = get_backfill_retry_strat();
     backfill_events_with_retry_strat(pool, provider, evm_env, end_block, retry_strat).await
 }
->>>>>>> 32edb53d
 
 async fn backfill_events_with_retry_strat<P: Provider + Clone, B: BackoffBuilder + Clone>(
     pool: &SqlitePool,
@@ -97,9 +90,6 @@
     let batch_tasks = batch_ranges
         .into_iter()
         .map(|(batch_start, batch_end)| {
-<<<<<<< HEAD
-            enqueue_batch_events(pool, provider, evm_env, batch_start, batch_end)
-=======
             enqueue_batch_events(
                 pool,
                 provider,
@@ -108,7 +98,6 @@
                 batch_end,
                 retry_strategy.clone(),
             )
->>>>>>> 32edb53d
         })
         .collect::<Vec<_>>();
 
@@ -309,9 +298,6 @@
     #[test]
     fn test_generate_batch_ranges_multiple_batches() {
         let ranges = generate_batch_ranges(100, 25000);
-<<<<<<< HEAD
-        assert_eq!(ranges, vec![(100, 10099), (10100, 20099), (20100, 25000)]);
-=======
         assert_eq!(
             ranges,
             vec![
@@ -342,7 +328,6 @@
                 (24100, 25000)
             ]
         );
->>>>>>> 32edb53d
     }
 
     #[test]
@@ -1150,9 +1135,6 @@
 
         let provider = ProviderBuilder::new().connect_mocked_client(asserter);
 
-<<<<<<< HEAD
-        let result = backfill_events(&pool, &provider, &evm_env, 25000).await;
-=======
         let result = backfill_events_with_retry_strat(
             &pool,
             &provider,
@@ -1161,7 +1143,6 @@
             test_retry_strategy(),
         )
         .await;
->>>>>>> 32edb53d
 
         assert!(result.is_err());
         assert!(matches!(result.unwrap_err(), OnChainError::Alloy(_)));
@@ -1359,10 +1340,6 @@
         );
 
         let asserter = Asserter::new();
-<<<<<<< HEAD
-        asserter.push_success(&serde_json::Value::from(25000u64));
-=======
->>>>>>> 32edb53d
 
         // Use a smaller range to avoid excessive mock responses: blocks 1-3000 (3 batches)
         // Multiple batches with events in different batches
@@ -1380,7 +1357,7 @@
 
         let provider = ProviderBuilder::new().connect_mocked_client(asserter);
 
-        backfill_events(&pool, &provider, &evm_env, 25000)
+        backfill_events(&pool, &provider, &evm_env, 3000)
             .await
             .unwrap();
 
