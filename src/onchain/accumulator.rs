--- conflicted
+++ resolved
@@ -1008,21 +1008,20 @@
     async fn process_with_retry(
         pool: &SqlitePool,
         trade: OnchainTrade,
-    ) -> Result<Option<SchwabExecution>, OnChainError> {
+    ) -> Result<Option<OffchainExecution>, OnChainError> {
         for attempt in 0..3 {
             match process_trade_with_tx(pool, trade.clone()).await {
                 Ok(result) => return Ok(result),
-                Err(OnChainError::Persistence(crate::error::PersistenceError::Database(
+                Err(OnChainError::Persistence(st0x_broker::PersistenceError::Database(
                     sqlx::Error::Database(db_err),
                 ))) if db_err.message().contains("database is deadlocked") => {
                     if attempt < 2 {
-                        // Exponential backoff: 10ms, 20ms
                         tokio::time::sleep(std::time::Duration::from_millis(10 * (1 << attempt)))
                             .await;
                         continue;
                     }
                     return Err(OnChainError::Persistence(
-                        crate::error::PersistenceError::Database(sqlx::Error::Database(db_err)),
+                        st0x_broker::PersistenceError::Database(sqlx::Error::Database(db_err)),
                     ));
                 }
                 Err(e) => return Err(e),
@@ -1055,37 +1054,7 @@
         let trade_count = super::OnchainTrade::db_count(pool).await.unwrap();
         assert_eq!(trade_count, 2, "Expected 2 trades to be saved");
 
-<<<<<<< HEAD
-        // Helper function to process trades with retry on deadlock
-        async fn process_with_retry(
-            pool: &SqlitePool,
-            trade: OnchainTrade,
-        ) -> Result<Option<OffchainExecution>, OnChainError> {
-            for attempt in 0..3 {
-                match process_trade_with_tx(pool, trade.clone()).await {
-                    Ok(result) => return Ok(result),
-                    Err(OnChainError::Persistence(st0x_broker::PersistenceError::Database(
-                        sqlx::Error::Database(db_err),
-                    ))) if db_err.message().contains("database is deadlocked") => {
-                        if attempt < 2 {
-                            // Exponential backoff: 10ms, 20ms
-                            tokio::time::sleep(std::time::Duration::from_millis(
-                                10 * (1 << attempt),
-                            ))
-                            .await;
-                            continue;
-                        }
-                        return Err(OnChainError::Persistence(
-                            st0x_broker::PersistenceError::Database(sqlx::Error::Database(db_err)),
-                        ));
-                    }
-                    Err(e) => return Err(e),
-                }
-            }
-            unreachable!()
-        }
-=======
-        let execution_count = sqlx::query!("SELECT COUNT(*) as count FROM schwab_executions")
+        let execution_count = sqlx::query!("SELECT COUNT(*) as count FROM offchain_trades")
             .fetch_one(pool)
             .await
             .unwrap()
@@ -1094,7 +1063,6 @@
             execution_count, 1,
             "Expected exactly 1 execution to prevent duplicate orders"
         );
->>>>>>> 7945df27
 
         let (calculator, _) = find_by_symbol(pool, symbol!("AAPL").as_str())
             .await
@@ -1134,40 +1102,7 @@
             "Per-symbol lease should prevent duplicate executions, but got {executions_created}"
         );
 
-<<<<<<< HEAD
-        // Verify database state: 2 trades saved, 1 execution created
-        let trade_count = super::OnchainTrade::db_count(&pool).await.unwrap();
-        assert_eq!(trade_count, 2, "Expected 2 trades to be saved");
-
-        let execution_count = sqlx::query!("SELECT COUNT(*) as count FROM offchain_trades")
-            .fetch_one(&pool)
-            .await
-            .unwrap()
-            .count;
-        assert_eq!(
-            execution_count, 1,
-            "Expected exactly 1 execution to prevent duplicate orders"
-        );
-
-        // Verify the accumulator state shows the remaining fractional amount
-        let accumulator_result = find_by_symbol(&pool, symbol!("AAPL").as_str())
-            .await
-            .unwrap();
-        assert!(
-            accumulator_result.is_some(),
-            "Accumulator should exist for AAPL"
-        );
-
-        let (calculator, _) = accumulator_result.unwrap();
-        // Total 1.6 shares accumulated (short exposure), 1.0 executed, should have 0.6 remaining
-        assert!(
-            (calculator.accumulated_short - 0.6).abs() < f64::EPSILON,
-            "Expected 0.6 accumulated_short remaining, got {}",
-            calculator.accumulated_short
-        );
-=======
         verify_concurrent_execution_state(&pool, 0.6).await;
->>>>>>> 7945df27
     }
 
     #[tokio::test]
