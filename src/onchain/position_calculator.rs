--- conflicted
+++ resolved
@@ -6,8 +6,6 @@
 pub enum AccumulationBucket {
     LongExposure,
     ShortExposure,
-<<<<<<< HEAD
-=======
 }
 
 #[derive(Debug, thiserror::Error)]
@@ -17,7 +15,6 @@
 
     #[error("Failed to convert f64 {value} to u64: value out of range or invalid")]
     F64ToU64OutOfRange { value: f64 },
->>>>>>> 32edb53d
 }
 
 /// Handles position tracking and threshold checking logic.
@@ -79,25 +76,6 @@
         }
     }
 
-<<<<<<< HEAD
-    pub(crate) fn reduce_accumulation(&mut self, execution_type: AccumulationBucket, shares: u64) {
-        // precision loss only occurs beyond 2^53 shares (unrealistic for equity trading)
-        #[allow(clippy::cast_precision_loss)]
-        let shares_amount = shares as f64;
-
-        match execution_type {
-            AccumulationBucket::LongExposure => {
-                self.accumulated_long -= shares_amount;
-            }
-            AccumulationBucket::ShortExposure => {
-                self.accumulated_short -= shares_amount;
-            }
-        }
-    }
-
-    pub(crate) fn calculate_executable_shares(&self) -> u64 {
-        shares_from_amount_floor(self.net_position().abs())
-=======
     pub(crate) fn reduce_accumulation(
         &mut self,
         execution_type: AccumulationBucket,
@@ -117,7 +95,6 @@
         }
 
         Ok(())
->>>>>>> 32edb53d
     }
 
     pub(crate) fn calculate_executable_shares(&self) -> Result<u64, ConversionError> {
@@ -144,8 +121,6 @@
         // net=0.7 (long=1.5, short=0.8): Should NOT trigger
         let calc = PositionCalculator::with_positions(1.5, 0.8);
         assert!((calc.net_position() - 0.7).abs() < f64::EPSILON);
-<<<<<<< HEAD
-=======
         assert!(calc.determine_execution_type().is_none());
     }
 
@@ -195,64 +170,6 @@
             Some(AccumulationBucket::LongExposure)
         );
         assert_eq!(calc.calculate_executable_shares().unwrap(), 1);
-    }
-
-    #[test]
-    fn test_net_position_just_below_threshold() {
-        // net=0.999: Should NOT trigger
-        let calc = PositionCalculator::with_positions(0.999, 0.0);
-        assert!((calc.net_position() - 0.999).abs() < f64::EPSILON);
->>>>>>> 32edb53d
-        assert!(calc.determine_execution_type().is_none());
-    }
-
-    #[test]
-<<<<<<< HEAD
-    fn test_net_position_negative_triggers_buy() {
-        // net=-1.2 (long=0.3, short=1.5): Should trigger BUY
-        let calc = PositionCalculator::with_positions(0.3, 1.5);
-        assert!((calc.net_position() - (-1.2)).abs() < f64::EPSILON);
-        assert_eq!(
-            calc.determine_execution_type(),
-            Some(AccumulationBucket::ShortExposure)
-        );
-        assert_eq!(calc.calculate_executable_shares(), 1);
-    }
-
-    #[test]
-    fn test_net_position_positive_triggers_sell() {
-        // net=1.5 (long=2.0, short=0.5): Should trigger SELL
-        let calc = PositionCalculator::with_positions(2.0, 0.5);
-        assert!((calc.net_position() - 1.5).abs() < f64::EPSILON);
-        assert_eq!(
-            calc.determine_execution_type(),
-            Some(AccumulationBucket::LongExposure)
-        );
-        assert_eq!(calc.calculate_executable_shares(), 1);
-    }
-
-    #[test]
-    fn test_net_position_large_negative_multiple_shares() {
-        // net=-2.5: Should trigger BUY for 2 shares
-        let calc = PositionCalculator::with_positions(0.5, 3.0);
-        assert!((calc.net_position() - (-2.5)).abs() < f64::EPSILON);
-        assert_eq!(
-            calc.determine_execution_type(),
-            Some(AccumulationBucket::ShortExposure)
-        );
-        assert_eq!(calc.calculate_executable_shares(), 2);
-    }
-
-    #[test]
-    fn test_net_position_exactly_one() {
-        // net=1.0 exactly: Should trigger
-        let calc = PositionCalculator::with_positions(1.0, 0.0);
-        assert!((calc.net_position() - 1.0).abs() < f64::EPSILON);
-        assert_eq!(
-            calc.determine_execution_type(),
-            Some(AccumulationBucket::LongExposure)
-        );
-        assert_eq!(calc.calculate_executable_shares(), 1);
     }
 
     #[test]
@@ -264,8 +181,6 @@
     }
 
     #[test]
-=======
->>>>>>> 32edb53d
     fn test_net_position_zero() {
         // net=0.0: Should NOT trigger
         let calc = PositionCalculator::with_positions(1.0, 1.0);
@@ -282,11 +197,7 @@
             calc.determine_execution_type(),
             Some(AccumulationBucket::LongExposure)
         );
-<<<<<<< HEAD
-        assert_eq!(calc.calculate_executable_shares(), 3);
-=======
         assert_eq!(calc.calculate_executable_shares().unwrap(), 3);
->>>>>>> 32edb53d
     }
 
     #[test]
@@ -331,13 +242,6 @@
     #[test]
     fn test_reduce_accumulation() {
         let mut calc = PositionCalculator::with_positions(2.5, 3.0);
-<<<<<<< HEAD
-        calc.reduce_accumulation(AccumulationBucket::LongExposure, 2);
-        assert!((calc.accumulated_long - 0.5).abs() < f64::EPSILON);
-        assert!((calc.net_position() - (-2.5)).abs() < f64::EPSILON); // 0.5 - 3.0 = -2.5
-
-        calc.reduce_accumulation(AccumulationBucket::ShortExposure, 1);
-=======
         calc.reduce_accumulation(AccumulationBucket::LongExposure, 2)
             .unwrap();
         assert!((calc.accumulated_long - 0.5).abs() < f64::EPSILON);
@@ -345,7 +249,6 @@
 
         calc.reduce_accumulation(AccumulationBucket::ShortExposure, 1)
             .unwrap();
->>>>>>> 32edb53d
         assert!((calc.accumulated_short - 2.0).abs() < f64::EPSILON);
         assert!((calc.net_position() - (-1.5)).abs() < f64::EPSILON); // 0.5 - 2.0 = -1.5
     }
@@ -354,17 +257,6 @@
     fn test_calculate_executable_shares() {
         // Test positive net position
         let calc = PositionCalculator::with_positions(2.7, 0.0);
-<<<<<<< HEAD
-        assert_eq!(calc.calculate_executable_shares(), 2);
-
-        // Test negative net position
-        let calc = PositionCalculator::with_positions(0.0, 3.2);
-        assert_eq!(calc.calculate_executable_shares(), 3);
-
-        // Test zero net position
-        let calc = PositionCalculator::with_positions(1.0, 1.0);
-        assert_eq!(calc.calculate_executable_shares(), 0);
-=======
         assert_eq!(calc.calculate_executable_shares().unwrap(), 2);
 
         // Test negative net position
@@ -374,6 +266,5 @@
         // Test zero net position
         let calc = PositionCalculator::with_positions(1.0, 1.0);
         assert_eq!(calc.calculate_executable_shares().unwrap(), 0);
->>>>>>> 32edb53d
     }
 }