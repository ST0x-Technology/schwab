use clap::Parser;
use st0x_hedge::env::{Env, setup_tracing};
use st0x_hedge::launch;

#[tokio::main]
async fn main() -> anyhow::Result<()> {
    dotenvy::dotenv_override().ok();
    let parsed_env = Env::parse();
<<<<<<< HEAD
    let config = parsed_env.into_config();
=======
    let config = parsed_env.into_config()?;
    setup_tracing(&config.log_level);
>>>>>>> 5fa6fca2

    let telemetry_guard = if let Some(ref hyperdx) = config.hyperdx {
        match hyperdx.setup_telemetry() {
            Ok(guard) => Some(guard),
            Err(e) => {
                eprintln!("Failed to setup telemetry: {e}");
                setup_tracing(&config.log_level);
                None
            }
        }
    } else {
        setup_tracing(&config.log_level);
        None
    };

    let result = launch(config).await;

    // Explicitly drop the telemetry guard to ensure TelemetryGuard::drop runs
    // before we return. Drop flushes pending spans and shuts down the tracer
    // provider, blocking until exports complete or timeout.
    drop(telemetry_guard);

    result?;
    Ok(())
}<|MERGE_RESOLUTION|>--- conflicted
+++ resolved
@@ -6,12 +6,7 @@
 async fn main() -> anyhow::Result<()> {
     dotenvy::dotenv_override().ok();
     let parsed_env = Env::parse();
-<<<<<<< HEAD
-    let config = parsed_env.into_config();
-=======
     let config = parsed_env.into_config()?;
-    setup_tracing(&config.log_level);
->>>>>>> 5fa6fca2
 
     let telemetry_guard = if let Some(ref hyperdx) = config.hyperdx {
         match hyperdx.setup_telemetry() {
