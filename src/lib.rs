<<<<<<< HEAD
use alloy::providers::{ProviderBuilder, WsConnect};
use futures_util::Stream;
use rocket::Config;
use sqlx::SqlitePool;
use tracing::{error, info, warn};
=======
use rocket::Config;
use sqlx::SqlitePool;
use std::sync::Arc;
use tracing::{error, info};
>>>>>>> 7945df27

pub mod api;
mod bindings;
pub mod cli;
mod conductor;
mod db_utils;
pub mod env;
mod error;
mod lock;
mod offchain;
mod onchain;
mod queue;
mod symbol;
mod trade_execution_link;

#[cfg(test)]
pub mod test_utils;

use crate::conductor::run_market_hours_loop;
use crate::env::Env;
<<<<<<< HEAD
use crate::symbol::cache::SymbolCache;
use bindings::IOrderBookV4::IOrderBookV4Instance;
use st0x_broker::Broker;
=======
use crate::schwab::market_hours_cache::MarketHoursCache;
use crate::schwab::tokens::spawn_automatic_token_refresh;
use crate::trading_hours_controller::TradingHoursController;
>>>>>>> 7945df27

pub async fn launch(env: Env) -> anyhow::Result<()> {
    let pool = env.get_sqlite_pool().await?;

    sqlx::migrate!().run(&pool).await?;

    let config = Config::figment()
        .merge(("port", env.server_port))
        .merge(("address", "0.0.0.0"));

    let rocket = rocket::custom(config)
        .mount("/", api::routes())
        .manage(pool.clone())
        .manage(env.clone());

    let server_task = tokio::spawn(rocket.launch());

    let bot_pool = pool.clone();
    let bot_task = tokio::spawn(async move {
        if let Err(e) = run(env, bot_pool).await {
            error!("Bot failed: {e}");
        }
    });

    tokio::select! {
        _ = tokio::signal::ctrl_c() => {
            info!("Received shutdown signal, shutting down gracefully...");
        }

        result = server_task => {
            match result {
                Ok(Ok(_)) => info!("Server completed successfully"),
                Ok(Err(e)) => error!("Server failed: {e}"),
                Err(e) => error!("Server task panicked: {e}"),
            }
        }

        result = bot_task => {
            match result {
                Ok(()) => info!("Bot task completed"),
                Err(e) => error!("Bot task panicked: {e}"),
            }
        }
    }

    info!("Shutdown complete");
    Ok(())
}

async fn run(env: Env, pool: SqlitePool) -> anyhow::Result<()> {
<<<<<<< HEAD
    const RERUN_DELAY_SECS: u64 = 10;

    loop {
        let result = run_bot_session(&env, &pool).await;

        match result {
            Ok(()) => {
                info!("Bot session completed successfully");
                break Ok(());
            }
            Err(e) if e.to_string().contains("RefreshTokenExpired") => {
                warn!(
                    "Refresh token expired, retrying in {} seconds",
                    RERUN_DELAY_SECS
                );
                tokio::time::sleep(std::time::Duration::from_secs(RERUN_DELAY_SECS)).await;
            }
            Err(e) => {
                error!("Bot session failed: {e}");
                return Err(e);
            }
        }
    }
=======
    let token_refresher = spawn_automatic_token_refresh(pool.clone(), env.schwab_auth.clone());

    let market_hours_cache = Arc::new(MarketHoursCache::new());
    let controller = TradingHoursController::new(
        market_hours_cache,
        env.schwab_auth.clone(),
        Arc::new(pool.clone()),
    );

    run_market_hours_loop(controller, env, pool, token_refresher).await
>>>>>>> 7945df27
}

async fn run_bot_session(env: &Env, pool: &SqlitePool) -> anyhow::Result<()> {
    if env.dry_run {
        info!("Initializing test broker for dry-run mode");
        let broker = env.get_test_broker().await?;
        run_with_broker(env.clone(), pool.clone(), broker).await
    } else {
        info!("Initializing Schwab broker");
        let broker = env.get_schwab_broker(pool.clone()).await?;
        run_with_broker(env.clone(), pool.clone(), broker).await
    }
}

async fn run_with_broker<B: Broker + Clone>(
    env: Env,
    pool: SqlitePool,
    broker: B,
) -> anyhow::Result<()> {
    if let Some(wait_duration) = broker
        .wait_until_market_open()
        .await
        .map_err(|e| anyhow::anyhow!("Market hours check failed: {}", e))?
    {
        info!(
            "Market is closed, waiting {} minutes until market opens",
            wait_duration.as_secs() / 60
        );
        tokio::time::sleep(wait_duration).await;
    }

    info!("Market is open, starting bot session");

    let (provider, cache, mut clear_stream, mut take_stream) =
        initialize_event_streams(env.clone()).await?;

    let cutoff_block =
        get_cutoff_block(&mut clear_stream, &mut take_stream, &provider, &pool).await?;

    onchain::backfill::backfill_events(&pool, &provider, &env.evm_env, cutoff_block - 1).await?;

    conductor::run_live(
        env.clone(),
        pool.clone(),
        cache,
        provider,
        broker,
        clear_stream,
        take_stream,
    )
    .await
}

async fn initialize_event_streams(
    env: Env,
) -> anyhow::Result<(
    impl alloy::providers::Provider + Clone,
    SymbolCache,
    impl Stream<
        Item = Result<
            (bindings::IOrderBookV4::ClearV2, alloy::rpc::types::Log),
            alloy::sol_types::Error,
        >,
    >,
    impl Stream<
        Item = Result<
            (bindings::IOrderBookV4::TakeOrderV2, alloy::rpc::types::Log),
            alloy::sol_types::Error,
        >,
    >,
)> {
    let ws = WsConnect::new(env.evm_env.ws_rpc_url.as_str());
    let provider = ProviderBuilder::new().connect_ws(ws).await?;
    let cache = SymbolCache::default();
    let orderbook = IOrderBookV4Instance::new(env.evm_env.orderbook, &provider);

    let clear_stream = orderbook.ClearV2_filter().watch().await?.into_stream();
    let take_stream = orderbook.TakeOrderV2_filter().watch().await?.into_stream();

    Ok((provider, cache, clear_stream, take_stream))
}

#[cfg(test)]
mod tests {
    use super::*;
    use crate::env::tests::create_test_env;

    async fn create_test_pool() -> SqlitePool {
        let pool = SqlitePool::connect(":memory:").await.unwrap();
        sqlx::migrate!().run(&pool).await.unwrap();
        pool
    }

    #[tokio::test]
    async fn test_run_function_websocket_connection_error() {
        let mut env = create_test_env();
        let pool = create_test_pool().await;
        env.evm_env.ws_rpc_url = "ws://invalid.nonexistent.url:8545".parse().unwrap();
        run(env, pool).await.unwrap_err();
    }

    #[tokio::test]
    async fn test_run_function_invalid_orderbook_address() {
        let mut env = create_test_env();
        let pool = create_test_pool().await;
        env.evm_env.orderbook = alloy::primitives::Address::ZERO;
        env.evm_env.ws_rpc_url = "ws://localhost:8545".parse().unwrap();
        run(env, pool).await.unwrap_err();
    }

    #[tokio::test]
    async fn test_run_function_error_propagation() {
        let mut env = create_test_env();
        env.database_url = "invalid://database/url".to_string();
        let pool = create_test_pool().await;
        run(env, pool).await.unwrap_err();
    }
}<|MERGE_RESOLUTION|>--- conflicted
+++ resolved
@@ -1,15 +1,6 @@
-<<<<<<< HEAD
-use alloy::providers::{ProviderBuilder, WsConnect};
-use futures_util::Stream;
 use rocket::Config;
 use sqlx::SqlitePool;
-use tracing::{error, info, warn};
-=======
-use rocket::Config;
-use sqlx::SqlitePool;
-use std::sync::Arc;
 use tracing::{error, info};
->>>>>>> 7945df27
 
 pub mod api;
 mod bindings;
@@ -24,21 +15,12 @@
 mod queue;
 mod symbol;
 mod trade_execution_link;
+mod trading_hours_controller;
 
 #[cfg(test)]
 pub mod test_utils;
 
-use crate::conductor::run_market_hours_loop;
 use crate::env::Env;
-<<<<<<< HEAD
-use crate::symbol::cache::SymbolCache;
-use bindings::IOrderBookV4::IOrderBookV4Instance;
-use st0x_broker::Broker;
-=======
-use crate::schwab::market_hours_cache::MarketHoursCache;
-use crate::schwab::tokens::spawn_automatic_token_refresh;
-use crate::trading_hours_controller::TradingHoursController;
->>>>>>> 7945df27
 
 pub async fn launch(env: Env) -> anyhow::Result<()> {
     let pool = env.get_sqlite_pool().await?;
@@ -89,122 +71,17 @@
 }
 
 async fn run(env: Env, pool: SqlitePool) -> anyhow::Result<()> {
-<<<<<<< HEAD
-    const RERUN_DELAY_SECS: u64 = 10;
-
-    loop {
-        let result = run_bot_session(&env, &pool).await;
-
-        match result {
-            Ok(()) => {
-                info!("Bot session completed successfully");
-                break Ok(());
-            }
-            Err(e) if e.to_string().contains("RefreshTokenExpired") => {
-                warn!(
-                    "Refresh token expired, retrying in {} seconds",
-                    RERUN_DELAY_SECS
-                );
-                tokio::time::sleep(std::time::Duration::from_secs(RERUN_DELAY_SECS)).await;
-            }
-            Err(e) => {
-                error!("Bot session failed: {e}");
-                return Err(e);
-            }
-        }
-    }
-=======
-    let token_refresher = spawn_automatic_token_refresh(pool.clone(), env.schwab_auth.clone());
-
-    let market_hours_cache = Arc::new(MarketHoursCache::new());
-    let controller = TradingHoursController::new(
-        market_hours_cache,
-        env.schwab_auth.clone(),
-        Arc::new(pool.clone()),
-    );
-
-    run_market_hours_loop(controller, env, pool, token_refresher).await
->>>>>>> 7945df27
-}
-
-async fn run_bot_session(env: &Env, pool: &SqlitePool) -> anyhow::Result<()> {
     if env.dry_run {
         info!("Initializing test broker for dry-run mode");
         let broker = env.get_test_broker().await?;
-        run_with_broker(env.clone(), pool.clone(), broker).await
+        conductor::Conductor::start(&env, &pool, broker).await?;
     } else {
         info!("Initializing Schwab broker");
         let broker = env.get_schwab_broker(pool.clone()).await?;
-        run_with_broker(env.clone(), pool.clone(), broker).await
-    }
-}
-
-async fn run_with_broker<B: Broker + Clone>(
-    env: Env,
-    pool: SqlitePool,
-    broker: B,
-) -> anyhow::Result<()> {
-    if let Some(wait_duration) = broker
-        .wait_until_market_open()
-        .await
-        .map_err(|e| anyhow::anyhow!("Market hours check failed: {}", e))?
-    {
-        info!(
-            "Market is closed, waiting {} minutes until market opens",
-            wait_duration.as_secs() / 60
-        );
-        tokio::time::sleep(wait_duration).await;
+        conductor::Conductor::start(&env, &pool, broker).await?;
     }
 
-    info!("Market is open, starting bot session");
-
-    let (provider, cache, mut clear_stream, mut take_stream) =
-        initialize_event_streams(env.clone()).await?;
-
-    let cutoff_block =
-        get_cutoff_block(&mut clear_stream, &mut take_stream, &provider, &pool).await?;
-
-    onchain::backfill::backfill_events(&pool, &provider, &env.evm_env, cutoff_block - 1).await?;
-
-    conductor::run_live(
-        env.clone(),
-        pool.clone(),
-        cache,
-        provider,
-        broker,
-        clear_stream,
-        take_stream,
-    )
-    .await
-}
-
-async fn initialize_event_streams(
-    env: Env,
-) -> anyhow::Result<(
-    impl alloy::providers::Provider + Clone,
-    SymbolCache,
-    impl Stream<
-        Item = Result<
-            (bindings::IOrderBookV4::ClearV2, alloy::rpc::types::Log),
-            alloy::sol_types::Error,
-        >,
-    >,
-    impl Stream<
-        Item = Result<
-            (bindings::IOrderBookV4::TakeOrderV2, alloy::rpc::types::Log),
-            alloy::sol_types::Error,
-        >,
-    >,
-)> {
-    let ws = WsConnect::new(env.evm_env.ws_rpc_url.as_str());
-    let provider = ProviderBuilder::new().connect_ws(ws).await?;
-    let cache = SymbolCache::default();
-    let orderbook = IOrderBookV4Instance::new(env.evm_env.orderbook, &provider);
-
-    let clear_stream = orderbook.ClearV2_filter().watch().await?.into_stream();
-    let take_stream = orderbook.TakeOrderV2_filter().watch().await?.into_stream();
-
-    Ok((provider, cache, clear_stream, take_stream))
+    Ok(())
 }
 
 #[cfg(test)]
