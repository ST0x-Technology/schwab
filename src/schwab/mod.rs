--- conflicted
+++ resolved
@@ -5,16 +5,6 @@
 use std::io::{self, Write};
 use thiserror::Error;
 
-<<<<<<< HEAD
-pub mod auth;
-pub mod execution;
-pub mod order;
-pub mod tokens;
-
-pub use auth::{AccountNumbers, SchwabAuthEnv, SchwabAuthResponse};
-pub use execution::SchwabExecution;
-pub use tokens::SchwabTokens;
-=======
 pub(crate) mod auth;
 pub(crate) mod execution;
 pub(crate) mod order;
@@ -98,83 +88,6 @@
 
 // TODO: remove
 pub(crate) type SchwabInstruction = Direction;
->>>>>>> 3b7c8b8e
-
-#[derive(Debug, Clone, PartialEq, Eq)]
-pub enum TradeStatus {
-    Pending,
-    Completed {
-        executed_at: DateTime<Utc>,
-        order_id: String,
-        price_cents: u64,
-    },
-    Failed {
-        failed_at: DateTime<Utc>,
-        error_reason: Option<String>,
-    },
-}
-
-impl TradeStatus {
-    pub const fn as_str(&self) -> &'static str {
-        match self {
-            Self::Pending => "PENDING",
-            Self::Completed { .. } => "COMPLETED",
-            Self::Failed { .. } => "FAILED",
-        }
-    }
-}
-
-impl std::str::FromStr for TradeStatus {
-    type Err = String;
-
-    fn from_str(s: &str) -> Result<Self, Self::Err> {
-        match s {
-            "PENDING" => Ok(Self::Pending),
-            "COMPLETED" => Err("Cannot create Completed status without required data".to_string()),
-            "FAILED" => Err("Cannot create Failed status without required data".to_string()),
-            _ => Err(format!("Invalid trade status: {s}")),
-        }
-    }
-}
-
-#[derive(Debug, Clone, Copy, PartialEq, Eq)]
-pub enum Direction {
-    Buy,
-    Sell,
-}
-
-impl Direction {
-    pub const fn as_str(&self) -> &'static str {
-        match self {
-            Self::Buy => "BUY",
-            Self::Sell => "SELL",
-        }
-    }
-}
-
-impl std::str::FromStr for Direction {
-    type Err = String;
-
-    fn from_str(s: &str) -> Result<Self, Self::Err> {
-        match s {
-            "BUY" => Ok(Self::Buy),
-            "SELL" => Ok(Self::Sell),
-            _ => Err(format!("Invalid direction: {s}")),
-        }
-    }
-}
-
-impl serde::Serialize for Direction {
-    fn serialize<S>(&self, serializer: S) -> Result<S::Ok, S::Error>
-    where
-        S: serde::Serializer,
-    {
-        serializer.serialize_str(self.as_str())
-    }
-}
-
-// Legacy alias for compatibility
-pub type SchwabInstruction = Direction;
 
 #[derive(Error, Debug)]
 pub enum SchwabError {
@@ -229,11 +142,7 @@
     Ok(())
 }
 
-<<<<<<< HEAD
-pub const fn shares_from_db_i64(db_value: i64) -> Result<u64, error::OnChainError> {
-=======
 pub(crate) const fn shares_from_db_i64(db_value: i64) -> Result<u64, error::OnChainError> {
->>>>>>> 3b7c8b8e
     if db_value < 0 {
         Err(error::OnChainError::Persistence(
             error::PersistenceError::InvalidShareQuantity(db_value),
@@ -244,11 +153,7 @@
     }
 }
 
-<<<<<<< HEAD
-pub const fn price_cents_from_db_i64(db_value: i64) -> Result<u64, error::OnChainError> {
-=======
 pub(crate) const fn price_cents_from_db_i64(db_value: i64) -> Result<u64, error::OnChainError> {
->>>>>>> 3b7c8b8e
     if db_value < 0 {
         Err(error::OnChainError::Persistence(
             error::PersistenceError::InvalidPriceCents(db_value),
@@ -259,11 +164,7 @@
     }
 }
 
-<<<<<<< HEAD
-fn extract_code_from_url(url: &str) -> Result<String, SchwabError> {
-=======
 pub(crate) fn extract_code_from_url(url: &str) -> Result<String, SchwabError> {
->>>>>>> 3b7c8b8e
     let parsed_url = url::Url::parse(url)?;
 
     parsed_url
