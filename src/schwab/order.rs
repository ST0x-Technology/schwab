--- conflicted
+++ resolved
@@ -885,31 +885,6 @@
         ));
     }
 
-<<<<<<< HEAD
-    fn create_test_env_for_execute_trade(mock_server: &httpmock::MockServer) -> crate::Env {
-        use crate::{Env, LogLevel, trade::EvmEnv};
-        use alloy::primitives::{address, fixed_bytes};
-        use url::Url;
-
-        Env {
-            database_url: ":memory:".to_string(),
-            log_level: LogLevel::Debug,
-            schwab_auth: SchwabAuthEnv {
-                app_key: "test_app_key".to_string(),
-                app_secret: "test_app_secret".to_string(),
-                redirect_uri: "https://127.0.0.1".to_string(),
-                base_url: mock_server.base_url(),
-                account_index: 0,
-            },
-            evm_env: EvmEnv {
-                ws_rpc_url: Url::parse("ws://localhost:8545").unwrap(),
-                orderbook: address!("0x1234567890123456789012345678901234567890"),
-                order_hash: fixed_bytes!(
-                    "0x0000000000000000000000000000000000000000000000000000000000000000"
-                ),
-                deployment_block: 1,
-            },
-=======
     #[tokio::test]
     async fn test_execution_success_handling() {
         use super::super::execution::SchwabExecution;
@@ -954,7 +929,6 @@
                 assert_eq!(price_cents, 0); // Still using placeholder
             }
             _ => panic!("Expected Completed status"),
->>>>>>> cba7a1f4
         }
     }
 
