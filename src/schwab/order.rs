--- conflicted
+++ resolved
@@ -945,12 +945,7 @@
     #[tokio::test]
     async fn test_execution_success_handling() {
         use super::super::execution::SchwabExecution;
-<<<<<<< HEAD
-        use crate::schwab::SchwabInstruction;
-=======
         use crate::schwab::Direction;
-        use crate::schwab::TradeStatus;
->>>>>>> 881f2573
 
         let pool = setup_test_db().await;
 
@@ -960,13 +955,8 @@
             id: None,
             symbol: "AAPL".to_string(),
             shares: 100,
-<<<<<<< HEAD
-            direction: SchwabInstruction::Buy,
+            direction: Direction::Buy,
             state: TradeState::Pending,
-=======
-            direction: Direction::Buy,
-            status: TradeStatus::Pending,
->>>>>>> 881f2573
         };
 
         let execution_id = execution
@@ -996,12 +986,7 @@
     #[tokio::test]
     async fn test_execution_failure_handling() {
         use super::super::execution::SchwabExecution;
-<<<<<<< HEAD
-        use crate::schwab::{SchwabError, SchwabInstruction};
-=======
-        use crate::schwab::TradeStatus;
         use crate::schwab::{Direction, SchwabError};
->>>>>>> 881f2573
 
         let pool = setup_test_db().await;
 
@@ -1011,13 +996,8 @@
             id: None,
             symbol: "TSLA".to_string(),
             shares: 50,
-<<<<<<< HEAD
-            direction: SchwabInstruction::Sell,
+            direction: Direction::Sell,
             state: TradeState::Pending,
-=======
-            direction: Direction::Sell,
-            status: TradeStatus::Pending,
->>>>>>> 881f2573
         };
 
         let execution_id = execution
