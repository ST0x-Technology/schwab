use clap::Parser;
use sqlx::SqlitePool;
use tracing::Level;

use crate::offchain::order_poller::OrderPollerConfig;
use crate::onchain::EvmEnv;
use crate::telemetry::HyperDxConfig;
use st0x_broker::SupportedBroker;
use st0x_broker::alpaca::AlpacaAuthEnv;
use st0x_broker::schwab::SchwabAuthEnv;

// Dummy program name required by clap when parsing from environment variables.
// clap's try_parse_from expects argv[0] to be the program name, but we only
// care about environment variables, so this is just a placeholder.
const DUMMY_PROGRAM_NAME: &[&str] = &["server"];

#[derive(Debug, Clone)]
pub enum BrokerConfig {
    Schwab(SchwabAuthEnv),
    Alpaca(AlpacaAuthEnv),
    DryRun,
}

impl BrokerConfig {
    pub fn to_supported_broker(&self) -> SupportedBroker {
        match self {
            Self::Schwab(_) => SupportedBroker::Schwab,
            Self::Alpaca(_) => SupportedBroker::Alpaca,
            Self::DryRun => SupportedBroker::DryRun,
        }
    }
}

pub(crate) trait HasSqlite {
    async fn get_sqlite_pool(&self) -> Result<SqlitePool, sqlx::Error>;
}

pub(crate) async fn configure_sqlite_pool(database_url: &str) -> Result<SqlitePool, sqlx::Error> {
    let pool = SqlitePool::connect(database_url).await?;

    // SQLite Concurrency Configuration:
    //
    // WAL Mode: Allows concurrent readers but only ONE writer at a time across
    // all processes. When both main bot and reporter try to write simultaneously,
    // one will block until the other completes. This is a fundamental SQLite
    // limitation.
    sqlx::query("PRAGMA journal_mode = WAL")
        .execute(&pool)
        .await?;

    // Busy Timeout: 10 seconds - when a write is blocked by another process,
    // SQLite will wait up to 10 seconds before failing with "database is locked".
    // This prevents immediate failures when main bot and reporter write concurrently.
    //
    // CRITICAL: Reporter must keep transactions SHORT (single INSERT per trade)
    // to avoid blocking mission-critical main bot operations.
    //
    // Future: This limitation will be eliminated when migrating to Kafka +
    // Elasticsearch with CQRS pattern for separate read/write paths.
    sqlx::query("PRAGMA busy_timeout = 10000")
        .execute(&pool)
        .await?;

    Ok(pool)
}

#[derive(clap::ValueEnum, Debug, Clone)]
pub enum LogLevel {
    Trace,
    Debug,
    Info,
    Warn,
    Error,
}

impl From<LogLevel> for Level {
    fn from(log_level: LogLevel) -> Self {
        match log_level {
            LogLevel::Trace => Self::TRACE,
            LogLevel::Debug => Self::DEBUG,
            LogLevel::Info => Self::INFO,
            LogLevel::Warn => Self::WARN,
            LogLevel::Error => Self::ERROR,
        }
    }
}

impl From<&LogLevel> for Level {
    fn from(log_level: &LogLevel) -> Self {
        match log_level {
            LogLevel::Trace => Self::TRACE,
            LogLevel::Debug => Self::DEBUG,
            LogLevel::Info => Self::INFO,
            LogLevel::Warn => Self::WARN,
            LogLevel::Error => Self::ERROR,
        }
    }
}

#[derive(Debug, Clone)]
pub struct Config {
    pub(crate) database_url: String,
    pub log_level: LogLevel,
    pub(crate) server_port: u16,
    pub(crate) evm: EvmEnv,
    pub(crate) order_polling_interval: u64,
    pub(crate) order_polling_max_jitter: u64,
    pub(crate) broker: BrokerConfig,
    pub hyperdx: Option<HyperDxConfig>,
}

#[derive(Parser, Debug, Clone)]
pub struct Env {
    #[clap(long = "db", env)]
    database_url: String,
    #[clap(long, env, default_value = "debug")]
    log_level: LogLevel,
    #[clap(long, env, default_value = "8080")]
    server_port: u16,
    #[clap(flatten)]
    pub(crate) evm: EvmEnv,
    /// Interval in seconds between order status polling checks
    #[clap(long, env, default_value = "15")]
    order_polling_interval: u64,
    /// Maximum jitter in seconds for order polling to prevent thundering herd
    #[clap(long, env, default_value = "5")]
    order_polling_max_jitter: u64,
    /// Broker to use for trading (required: schwab, alpaca, or dry-run)
    #[clap(long, env)]
    broker: SupportedBroker,
    /// HyperDX API key for observability (optional)
    #[clap(long, env)]
    hyperdx_api_key: Option<String>,
    /// Service name for HyperDX traces (only used when hyperdx_api_key is set)
    #[clap(long, env, default_value = "st0x-hedge")]
    hyperdx_service_name: String,
}

impl Env {
    pub fn into_config(self) -> Result<Config, clap::Error> {
        let broker = match self.broker {
            SupportedBroker::Schwab => {
                let schwab_auth = SchwabAuthEnv::try_parse_from(DUMMY_PROGRAM_NAME)?;
                BrokerConfig::Schwab(schwab_auth)
            }
            SupportedBroker::Alpaca => {
                let alpaca_auth = AlpacaAuthEnv::try_parse_from(DUMMY_PROGRAM_NAME)?;
                BrokerConfig::Alpaca(alpaca_auth)
            }
            SupportedBroker::DryRun => BrokerConfig::DryRun,
        };

<<<<<<< HEAD
        let log_level_tracing: Level = (&self.log_level).into();
        let hyperdx = self.hyperdx_api_key.map(|api_key| HyperDxConfig {
            api_key,
            service_name: self.hyperdx_service_name,
            log_level: log_level_tracing,
        });

        Config {
=======
        Ok(Config {
>>>>>>> 5fa6fca2
            database_url: self.database_url,
            log_level: self.log_level,
            server_port: self.server_port,
            evm: self.evm,
            order_polling_interval: self.order_polling_interval,
            order_polling_max_jitter: self.order_polling_max_jitter,
            broker,
<<<<<<< HEAD
            hyperdx,
        }
=======
        })
>>>>>>> 5fa6fca2
    }
}

impl Config {
    pub async fn get_sqlite_pool(&self) -> Result<SqlitePool, sqlx::Error> {
        configure_sqlite_pool(&self.database_url).await
    }

    pub const fn get_order_poller_config(&self) -> OrderPollerConfig {
        OrderPollerConfig {
            polling_interval: std::time::Duration::from_secs(self.order_polling_interval),
            max_jitter: std::time::Duration::from_secs(self.order_polling_max_jitter),
        }
    }
}

pub fn setup_tracing(log_level: &LogLevel) {
    let level: Level = log_level.into();
    let default_filter = format!("st0x_hedge={level},st0x_broker={level}");

    tracing_subscriber::fmt()
        .with_env_filter(
            tracing_subscriber::EnvFilter::try_from_default_env()
                .unwrap_or_else(|_| default_filter.into()),
        )
        .init();
}

#[cfg(test)]
pub mod tests {
    use super::*;
    use crate::onchain::EvmEnv;
    use alloy::primitives::{FixedBytes, address};
    use st0x_broker::schwab::{SchwabAuthEnv, SchwabConfig};
    use st0x_broker::{MockBrokerConfig, TryIntoBroker};

    const TEST_ENCRYPTION_KEY: FixedBytes<32> = FixedBytes::ZERO;

    pub fn create_test_config_with_order_owner(order_owner: alloy::primitives::Address) -> Config {
        Config {
            database_url: ":memory:".to_string(),
            log_level: LogLevel::Debug,
            server_port: 8080,
            evm: EvmEnv {
                ws_rpc_url: url::Url::parse("ws://localhost:8545").unwrap(),
                orderbook: address!("0x1111111111111111111111111111111111111111"),
                order_owner,
                deployment_block: 1,
            },
            order_polling_interval: 15,
            order_polling_max_jitter: 5,
            broker: BrokerConfig::Schwab(SchwabAuthEnv {
                schwab_app_key: "test_key".to_string(),
                schwab_app_secret: "test_secret".to_string(),
                schwab_redirect_uri: "https://127.0.0.1".to_string(),
                schwab_base_url: "https://test.com".to_string(),
                schwab_account_index: 0,
                encryption_key: TEST_ENCRYPTION_KEY,
            }),
            hyperdx: None,
        }
    }

    pub fn create_test_config() -> Config {
        create_test_config_with_order_owner(address!("0xaaaaaaaaaaaaaaaaaaaaaaaaaaaaaaaaaaaaaaaa"))
    }

    #[test]
    fn test_log_level_from_conversion() {
        let level: Level = LogLevel::Trace.into();
        assert_eq!(Level::TRACE, level);

        let level: Level = LogLevel::Debug.into();
        assert_eq!(Level::DEBUG, level);

        let level: Level = LogLevel::Info.into();
        assert_eq!(Level::INFO, level);

        let level: Level = LogLevel::Warn.into();
        assert_eq!(Level::WARN, level);

        let level: Level = LogLevel::Error.into();
        assert_eq!(Level::ERROR, level);

        // Test reference conversion
        let log_level = LogLevel::Debug;
        let level: Level = (&log_level).into();
        assert_eq!(level, Level::DEBUG);
    }

    #[tokio::test]
    async fn test_config_sqlite_pool_creation() {
        let config = create_test_config();
        let pool_result = config.get_sqlite_pool().await;
        assert!(pool_result.is_ok());
    }

    #[tokio::test]
    async fn test_get_broker_types() {
        let config = create_test_config();
        let pool = crate::test_utils::setup_test_db().await;

        // SchwabBroker creation should fail without valid tokens
        let BrokerConfig::Schwab(schwab_auth) = &config.broker else {
            panic!("Expected Schwab broker config");
        };
        let schwab_config = SchwabConfig {
            auth: schwab_auth.clone(),
            pool: pool.clone(),
        };
        let schwab_result = schwab_config.try_into_broker().await;
        assert!(schwab_result.is_err());

        // MockBroker should always work
        let test_broker = MockBrokerConfig.try_into_broker().await.unwrap();
        assert!(format!("{test_broker:?}").contains("MockBroker"));
    }

    #[test]
    fn test_config_construction() {
        let config = create_test_config();
        assert_eq!(config.database_url, ":memory:");
        assert!(matches!(config.log_level, LogLevel::Debug));
        assert!(matches!(config.broker, BrokerConfig::Schwab(_)));
        assert_eq!(config.evm.deployment_block, 1);
    }

    #[test]
    fn test_dry_run_broker_does_not_require_any_credentials() {
        let args = vec![
            "test",
            "--db",
            ":memory:",
            "--ws-rpc-url",
            "ws://localhost:8545",
            "--orderbook",
            "0x1111111111111111111111111111111111111111",
            "--order-owner",
            "0xaaaaaaaaaaaaaaaaaaaaaaaaaaaaaaaaaaaaaaaa",
            "--deployment-block",
            "1",
            "--broker",
            "dry-run",
        ];

        let env = Env::try_parse_from(args).unwrap();
        let config = env.into_config().unwrap();
        assert!(matches!(config.broker, BrokerConfig::DryRun));
    }
}<|MERGE_RESOLUTION|>--- conflicted
+++ resolved
@@ -150,7 +150,6 @@
             SupportedBroker::DryRun => BrokerConfig::DryRun,
         };
 
-<<<<<<< HEAD
         let log_level_tracing: Level = (&self.log_level).into();
         let hyperdx = self.hyperdx_api_key.map(|api_key| HyperDxConfig {
             api_key,
@@ -158,10 +157,7 @@
             log_level: log_level_tracing,
         });
 
-        Config {
-=======
         Ok(Config {
->>>>>>> 5fa6fca2
             database_url: self.database_url,
             log_level: self.log_level,
             server_port: self.server_port,
@@ -169,12 +165,8 @@
             order_polling_interval: self.order_polling_interval,
             order_polling_max_jitter: self.order_polling_max_jitter,
             broker,
-<<<<<<< HEAD
             hyperdx,
-        }
-=======
         })
->>>>>>> 5fa6fca2
     }
 }
 
