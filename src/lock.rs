use crate::error::OnChainError;
<<<<<<< HEAD
use crate::onchain::io::EquitySymbol;
use tracing::{debug, info, warn};
=======
use st0x_broker::Symbol;
use tracing::{info, warn};
>>>>>>> 32edb53d

/// Atomically acquires an execution lease for the given symbol.
/// Returns true if lease was acquired, false if another worker holds it.
pub(crate) async fn try_acquire_execution_lease(
    sql_tx: &mut sqlx::Transaction<'_, sqlx::Sqlite>,
<<<<<<< HEAD
    symbol: &EquitySymbol,
=======
    symbol: &Symbol,
>>>>>>> 32edb53d
) -> Result<bool, OnChainError> {
    const LOCK_TIMEOUT_MINUTES: i32 = 5;

    // Clean up stale lock for this specific symbol (older than 5 minutes)
    let timeout_param = format!("-{LOCK_TIMEOUT_MINUTES} minutes");
<<<<<<< HEAD
    let symbol_str = symbol.as_str();
=======
    let symbol_str = symbol.to_string();
>>>>>>> 32edb53d
    let cleanup_result = sqlx::query!(
        "DELETE FROM symbol_locks WHERE symbol = ?1 AND locked_at < datetime('now', ?2)",
        symbol_str,
        timeout_param
    )
    .execute(sql_tx.as_mut())
    .await?;

    if cleanup_result.rows_affected() > 0 {
        info!(
            "Cleaned up {} stale lock(s) older than {} minutes",
            cleanup_result.rows_affected(),
            LOCK_TIMEOUT_MINUTES
        );
    }

    // Try to acquire lock by inserting into symbol_locks table
    let result = sqlx::query("INSERT OR IGNORE INTO symbol_locks (symbol) VALUES (?1)")
<<<<<<< HEAD
        .bind(symbol.as_str())
=======
        .bind(symbol.to_string())
>>>>>>> 32edb53d
        .execute(sql_tx.as_mut())
        .await?;

    let lease_acquired = result.rows_affected() > 0;
    if lease_acquired {
<<<<<<< HEAD
        debug!("Acquired execution lease for symbol: {symbol}");
=======
        info!("Acquired execution lease for symbol: {symbol}");
>>>>>>> 32edb53d
    } else {
        warn!(
            "Failed to acquire execution lease for symbol: {} (already held)",
            symbol
        );
    }

    Ok(lease_acquired)
}

/// Clears the execution lease when no execution was created
pub(crate) async fn clear_execution_lease(
    sql_tx: &mut sqlx::Transaction<'_, sqlx::Sqlite>,
<<<<<<< HEAD
    symbol: &EquitySymbol,
) -> Result<(), OnChainError> {
    let result = sqlx::query("DELETE FROM symbol_locks WHERE symbol = ?1")
        .bind(symbol.as_str())
=======
    symbol: &Symbol,
) -> Result<(), OnChainError> {
    let result = sqlx::query("DELETE FROM symbol_locks WHERE symbol = ?1")
        .bind(symbol.to_string())
>>>>>>> 32edb53d
        .execute(sql_tx.as_mut())
        .await?;

    if result.rows_affected() > 0 {
<<<<<<< HEAD
        debug!("Cleared execution lease for symbol: {}", symbol);
=======
        info!("Cleared execution lease for symbol: {}", symbol);
>>>>>>> 32edb53d
    }

    Ok(())
}

/// Sets the actual execution ID after successful execution creation
pub(crate) async fn set_pending_execution_id(
    sql_tx: &mut sqlx::Transaction<'_, sqlx::Sqlite>,
<<<<<<< HEAD
    symbol: &EquitySymbol,
    execution_id: i64,
) -> Result<(), OnChainError> {
    let symbol_str = symbol.as_str();
=======
    symbol: &Symbol,
    execution_id: i64,
) -> Result<(), OnChainError> {
    let symbol_str = symbol.to_string();
>>>>>>> 32edb53d
    sqlx::query!(
        r#"
        UPDATE trade_accumulators 
        SET pending_execution_id = ?1, last_updated = CURRENT_TIMESTAMP
        WHERE symbol = ?2
        "#,
        execution_id,
        symbol_str
    )
    .execute(sql_tx.as_mut())
    .await?;

    Ok(())
}

/// Clears the pending execution ID when an execution completes or fails
pub(crate) async fn clear_pending_execution_id(
    sql_tx: &mut sqlx::Transaction<'_, sqlx::Sqlite>,
<<<<<<< HEAD
    symbol: &EquitySymbol,
) -> Result<(), OnChainError> {
    let symbol_str = symbol.as_str();
=======
    symbol: &Symbol,
) -> Result<(), OnChainError> {
    let symbol_str = symbol.to_string();
>>>>>>> 32edb53d
    sqlx::query!(
        "UPDATE trade_accumulators SET pending_execution_id = NULL WHERE symbol = ?1",
        symbol_str
    )
    .execute(sql_tx.as_mut())
    .await?;

    Ok(())
}

#[cfg(test)]
mod tests {
    use super::*;
    use crate::offchain::execution::OffchainExecution;
    use crate::onchain::accumulator::save_within_transaction;
    use crate::onchain::position_calculator::PositionCalculator;
<<<<<<< HEAD
    use crate::schwab::{Direction, TradeState, execution::SchwabExecution};
=======
>>>>>>> 32edb53d
    use crate::test_utils::setup_test_db;
    use st0x_broker::OrderState;
    use st0x_broker::{Direction, Shares, SupportedBroker};

    #[tokio::test]
    async fn test_try_acquire_execution_lease_success() {
        let pool = setup_test_db().await;
        let mut sql_tx = pool.begin().await.unwrap();

<<<<<<< HEAD
        let symbol = EquitySymbol::new("AAPL").unwrap();
=======
        let symbol = Symbol::new("AAPL").unwrap();
>>>>>>> 32edb53d
        let result = try_acquire_execution_lease(&mut sql_tx, &symbol)
            .await
            .unwrap();
        assert!(result);

        sql_tx.commit().await.unwrap();
    }

    #[tokio::test]
    async fn test_try_acquire_execution_lease_conflict() {
        let pool = setup_test_db().await;

        // First transaction acquires the lease
        let mut sql_tx1 = pool.begin().await.unwrap();
<<<<<<< HEAD
        let symbol = EquitySymbol::new("AAPL").unwrap();
=======
        let symbol = Symbol::new("AAPL").unwrap();
>>>>>>> 32edb53d
        let result1 = try_acquire_execution_lease(&mut sql_tx1, &symbol)
            .await
            .unwrap();
        assert!(result1);
        sql_tx1.commit().await.unwrap();

        // Second transaction tries to acquire the same lease and should fail
        let mut sql_tx2 = pool.begin().await.unwrap();
        let result2 = try_acquire_execution_lease(&mut sql_tx2, &symbol)
            .await
            .unwrap();
        assert!(!result2);
        sql_tx2.rollback().await.unwrap();
    }

    #[tokio::test]
    async fn test_try_acquire_execution_lease_different_symbols() {
        let pool = setup_test_db().await;

        // Acquire lease for first symbol
        let mut sql_tx1 = pool.begin().await.unwrap();
<<<<<<< HEAD
        let symbol1 = EquitySymbol::new("AAPL").unwrap();
=======
        let symbol1 = Symbol::new("AAPL").unwrap();
>>>>>>> 32edb53d
        let result1 = try_acquire_execution_lease(&mut sql_tx1, &symbol1)
            .await
            .unwrap();
        assert!(result1);
        sql_tx1.commit().await.unwrap();

        // Acquire lease for different symbol (should succeed)
        let mut sql_tx2 = pool.begin().await.unwrap();
<<<<<<< HEAD
        let symbol2 = EquitySymbol::new("MSFT").unwrap();
=======
        let symbol2 = Symbol::new("MSFT").unwrap();
>>>>>>> 32edb53d
        let result2 = try_acquire_execution_lease(&mut sql_tx2, &symbol2)
            .await
            .unwrap();
        assert!(result2);
        sql_tx2.commit().await.unwrap();
    }

    #[tokio::test]
    async fn test_clear_execution_lease() {
        let pool = setup_test_db().await;

        let mut sql_tx1 = pool.begin().await.unwrap();
<<<<<<< HEAD
        let symbol = EquitySymbol::new("AAPL").unwrap();
=======
        let symbol = Symbol::new("AAPL").unwrap();
>>>>>>> 32edb53d
        let result = try_acquire_execution_lease(&mut sql_tx1, &symbol)
            .await
            .unwrap();
        assert!(result);
        sql_tx1.commit().await.unwrap();

        let mut sql_tx2 = pool.begin().await.unwrap();
        clear_execution_lease(&mut sql_tx2, &symbol).await.unwrap();
        sql_tx2.commit().await.unwrap();

        let mut sql_tx3 = pool.begin().await.unwrap();
        let result = try_acquire_execution_lease(&mut sql_tx3, &symbol)
            .await
            .unwrap();
        assert!(result);
        sql_tx3.commit().await.unwrap();
    }

    #[tokio::test]
    async fn test_clear_pending_execution() {
        let pool = setup_test_db().await;

<<<<<<< HEAD
        let symbol = EquitySymbol::new("AAPL").unwrap();
        let execution = SchwabExecution {
            id: None,
            symbol: symbol.to_string(),
            shares: 100,
            direction: Direction::Buy,
            state: TradeState::Pending,
=======
        let symbol = Symbol::new("AAPL").unwrap();
        let execution = OffchainExecution {
            id: None,
            symbol: symbol.clone(),
            shares: Shares::new(100).unwrap(),
            direction: Direction::Buy,
            broker: SupportedBroker::Schwab,
            state: OrderState::Pending,
>>>>>>> 32edb53d
        };

        let mut sql_tx = pool.begin().await.unwrap();
        let execution_id = execution
            .save_within_transaction(&mut sql_tx)
            .await
            .unwrap();

        let calculator = PositionCalculator::new();
        save_within_transaction(&mut sql_tx, &symbol, &calculator, Some(execution_id))
            .await
            .unwrap();

        try_acquire_execution_lease(&mut sql_tx, &symbol)
            .await
            .unwrap();
        sql_tx.commit().await.unwrap();

        // Note: clear_pending_execution_within_transaction function was removed
        // This test just verifies that we can set up the accumulator and acquire lease
    }

    #[tokio::test]
    async fn test_acquire_execution_lease_persists_lock_row() {
        let pool = setup_test_db().await;

        let mut sql_tx = pool.begin().await.unwrap();
<<<<<<< HEAD
        let result = try_acquire_execution_lease(&mut sql_tx, &"TEST".parse().unwrap())
=======
        let result = try_acquire_execution_lease(&mut sql_tx, &Symbol::new("TEST").unwrap())
>>>>>>> 32edb53d
            .await
            .unwrap();
        assert!(result);

        let count: i64 = sqlx::query_scalar("SELECT COUNT(*) FROM symbol_locks")
            .fetch_one(sql_tx.as_mut())
            .await
            .unwrap();
        assert_eq!(count, 1);

        sql_tx.commit().await.unwrap();
    }

    #[tokio::test]
    async fn test_ttl_based_cleanup() {
        let pool = setup_test_db().await;

        // First, acquire a lease
        let mut sql_tx = pool.begin().await.unwrap();
<<<<<<< HEAD
        let symbol = EquitySymbol::new("AAPL").unwrap();
=======
        let symbol = Symbol::new("AAPL").unwrap();
>>>>>>> 32edb53d
        let result = try_acquire_execution_lease(&mut sql_tx, &symbol)
            .await
            .unwrap();
        assert!(result);
        sql_tx.commit().await.unwrap();

        // Manually update the locked_at timestamp to be older than TTL
        let mut sql_tx = pool.begin().await.unwrap();
        sqlx::query(
            "UPDATE symbol_locks SET locked_at = datetime('now', '-100 minutes') WHERE symbol = ?1",
        )
<<<<<<< HEAD
        .bind(symbol.as_str())
=======
        .bind(symbol.to_string())
>>>>>>> 32edb53d
        .execute(sql_tx.as_mut())
        .await
        .unwrap();
        sql_tx.commit().await.unwrap();

        // Now try to acquire the same lease - should succeed due to TTL cleanup
        let mut sql_tx = pool.begin().await.unwrap();
        let result = try_acquire_execution_lease(&mut sql_tx, &symbol)
            .await
            .unwrap();
        assert!(result); // Should succeed because old lock was cleaned up
        sql_tx.rollback().await.unwrap();
    }

    #[tokio::test]
    async fn test_cleanup_symbol_specific_stale_lock() {
<<<<<<< HEAD
        let pool = setup_test_db().await;

        // Create multiple stale locks
        let mut sql_tx = pool.begin().await.unwrap();
        for symbol in ["AAPL", "MSFT", "TSLA"] {
            sqlx::query(
                "INSERT INTO symbol_locks (symbol, locked_at) VALUES (?1, datetime('now', '-100 minutes'))"
            )
            .bind(symbol)
            .execute(sql_tx.as_mut())
            .await
            .unwrap();
        }
        sql_tx.commit().await.unwrap();

        // Verify all locks exist
        let count: i64 = sqlx::query_scalar("SELECT COUNT(*) FROM symbol_locks")
            .fetch_one(&pool)
            .await
            .unwrap();
        assert_eq!(count, 3);

        // Acquire lease for one of the stale symbols - should cleanup only that symbol's stale lock
        let mut sql_tx = pool.begin().await.unwrap();
        let symbol = EquitySymbol::new("AAPL").unwrap();
        let result = try_acquire_execution_lease(&mut sql_tx, &symbol)
            .await
            .unwrap();
        assert!(result);
        sql_tx.commit().await.unwrap();

        // Verify only the AAPL stale lock was cleaned up and a new AAPL lock was created
        // The other stale locks (MSFT, TSLA) remain because we only clean up the specific symbol
        let remaining_locks: Vec<String> =
            sqlx::query_scalar("SELECT symbol FROM symbol_locks ORDER BY symbol")
                .fetch_all(&pool)
                .await
                .unwrap();
        assert_eq!(remaining_locks, vec!["AAPL", "MSFT", "TSLA"]);
    }

    #[tokio::test]
    async fn test_clear_pending_execution_id() {
        let pool = setup_test_db().await;

        let symbol = EquitySymbol::new("TSLA").unwrap();
        let execution = SchwabExecution {
            id: None,
            symbol: symbol.to_string(),
            shares: 100,
            direction: Direction::Buy,
            state: TradeState::Pending,
=======
        let pool = setup_test_db().await;

        // Create multiple stale locks
        let mut sql_tx = pool.begin().await.unwrap();
        for symbol in ["AAPL", "MSFT", "TSLA"] {
            sqlx::query(
                "INSERT INTO symbol_locks (symbol, locked_at) VALUES (?1, datetime('now', '-100 minutes'))"
            )
            .bind(symbol)
            .execute(sql_tx.as_mut())
            .await
            .unwrap();
        }
        sql_tx.commit().await.unwrap();

        // Verify all locks exist
        let count: i64 = sqlx::query_scalar("SELECT COUNT(*) FROM symbol_locks")
            .fetch_one(&pool)
            .await
            .unwrap();
        assert_eq!(count, 3);

        // Acquire lease for one of the stale symbols - should cleanup only that symbol's stale lock
        let mut sql_tx = pool.begin().await.unwrap();
        let symbol = Symbol::new("AAPL").unwrap();
        let result = try_acquire_execution_lease(&mut sql_tx, &symbol)
            .await
            .unwrap();
        assert!(result);
        sql_tx.commit().await.unwrap();

        // Verify only the AAPL stale lock was cleaned up and a new AAPL lock was created
        // The other stale locks (MSFT, TSLA) remain because we only clean up the specific symbol
        let remaining_locks: Vec<String> =
            sqlx::query_scalar("SELECT symbol FROM symbol_locks ORDER BY symbol")
                .fetch_all(&pool)
                .await
                .unwrap();
        assert_eq!(remaining_locks, vec!["AAPL", "MSFT", "TSLA"]);
    }

    #[tokio::test]
    async fn test_clear_pending_execution_id() {
        let pool = setup_test_db().await;

        let symbol = Symbol::new("TSLA").unwrap();
        let execution = OffchainExecution {
            id: None,
            symbol: symbol.clone(),
            shares: Shares::new(100).unwrap(),
            direction: Direction::Buy,
            broker: SupportedBroker::Schwab,
            state: OrderState::Pending,
>>>>>>> 32edb53d
        };

        let mut sql_tx = pool.begin().await.unwrap();
        let execution_id = execution
            .save_within_transaction(&mut sql_tx)
            .await
            .unwrap();

        let calculator = PositionCalculator::new();
        save_within_transaction(&mut sql_tx, &symbol, &calculator, Some(execution_id))
            .await
            .unwrap();

        sql_tx.commit().await.unwrap();

        // Verify pending_execution_id is set
<<<<<<< HEAD
        let symbol_str = symbol.as_str();
=======
        let symbol_str = symbol.to_string();
>>>>>>> 32edb53d
        let row = sqlx::query!(
            "SELECT pending_execution_id FROM trade_accumulators WHERE symbol = ?1",
            symbol_str
        )
        .fetch_one(&pool)
        .await
        .unwrap();
        assert_eq!(row.pending_execution_id, Some(execution_id));

        // Clear pending execution ID
        let mut sql_tx = pool.begin().await.unwrap();
        clear_pending_execution_id(&mut sql_tx, &symbol)
            .await
            .unwrap();
        sql_tx.commit().await.unwrap();

        // Verify pending_execution_id is now NULL
<<<<<<< HEAD
        let symbol_str = symbol.as_str();
=======
        let symbol_str = symbol.to_string();
>>>>>>> 32edb53d
        let row = sqlx::query!(
            "SELECT pending_execution_id FROM trade_accumulators WHERE symbol = ?1",
            symbol_str
        )
        .fetch_one(&pool)
        .await
        .unwrap();
        assert_eq!(row.pending_execution_id, None);
    }
}<|MERGE_RESOLUTION|>--- conflicted
+++ resolved
@@ -1,31 +1,18 @@
 use crate::error::OnChainError;
-<<<<<<< HEAD
-use crate::onchain::io::EquitySymbol;
-use tracing::{debug, info, warn};
-=======
 use st0x_broker::Symbol;
 use tracing::{info, warn};
->>>>>>> 32edb53d
 
 /// Atomically acquires an execution lease for the given symbol.
 /// Returns true if lease was acquired, false if another worker holds it.
 pub(crate) async fn try_acquire_execution_lease(
     sql_tx: &mut sqlx::Transaction<'_, sqlx::Sqlite>,
-<<<<<<< HEAD
-    symbol: &EquitySymbol,
-=======
     symbol: &Symbol,
->>>>>>> 32edb53d
 ) -> Result<bool, OnChainError> {
     const LOCK_TIMEOUT_MINUTES: i32 = 5;
 
     // Clean up stale lock for this specific symbol (older than 5 minutes)
     let timeout_param = format!("-{LOCK_TIMEOUT_MINUTES} minutes");
-<<<<<<< HEAD
-    let symbol_str = symbol.as_str();
-=======
     let symbol_str = symbol.to_string();
->>>>>>> 32edb53d
     let cleanup_result = sqlx::query!(
         "DELETE FROM symbol_locks WHERE symbol = ?1 AND locked_at < datetime('now', ?2)",
         symbol_str,
@@ -44,21 +31,13 @@
 
     // Try to acquire lock by inserting into symbol_locks table
     let result = sqlx::query("INSERT OR IGNORE INTO symbol_locks (symbol) VALUES (?1)")
-<<<<<<< HEAD
-        .bind(symbol.as_str())
-=======
         .bind(symbol.to_string())
->>>>>>> 32edb53d
         .execute(sql_tx.as_mut())
         .await?;
 
     let lease_acquired = result.rows_affected() > 0;
     if lease_acquired {
-<<<<<<< HEAD
-        debug!("Acquired execution lease for symbol: {symbol}");
-=======
         info!("Acquired execution lease for symbol: {symbol}");
->>>>>>> 32edb53d
     } else {
         warn!(
             "Failed to acquire execution lease for symbol: {} (already held)",
@@ -72,26 +51,15 @@
 /// Clears the execution lease when no execution was created
 pub(crate) async fn clear_execution_lease(
     sql_tx: &mut sqlx::Transaction<'_, sqlx::Sqlite>,
-<<<<<<< HEAD
-    symbol: &EquitySymbol,
-) -> Result<(), OnChainError> {
-    let result = sqlx::query("DELETE FROM symbol_locks WHERE symbol = ?1")
-        .bind(symbol.as_str())
-=======
     symbol: &Symbol,
 ) -> Result<(), OnChainError> {
     let result = sqlx::query("DELETE FROM symbol_locks WHERE symbol = ?1")
         .bind(symbol.to_string())
->>>>>>> 32edb53d
         .execute(sql_tx.as_mut())
         .await?;
 
     if result.rows_affected() > 0 {
-<<<<<<< HEAD
-        debug!("Cleared execution lease for symbol: {}", symbol);
-=======
         info!("Cleared execution lease for symbol: {}", symbol);
->>>>>>> 32edb53d
     }
 
     Ok(())
@@ -100,17 +68,10 @@
 /// Sets the actual execution ID after successful execution creation
 pub(crate) async fn set_pending_execution_id(
     sql_tx: &mut sqlx::Transaction<'_, sqlx::Sqlite>,
-<<<<<<< HEAD
-    symbol: &EquitySymbol,
-    execution_id: i64,
-) -> Result<(), OnChainError> {
-    let symbol_str = symbol.as_str();
-=======
     symbol: &Symbol,
     execution_id: i64,
 ) -> Result<(), OnChainError> {
     let symbol_str = symbol.to_string();
->>>>>>> 32edb53d
     sqlx::query!(
         r#"
         UPDATE trade_accumulators 
@@ -129,15 +90,9 @@
 /// Clears the pending execution ID when an execution completes or fails
 pub(crate) async fn clear_pending_execution_id(
     sql_tx: &mut sqlx::Transaction<'_, sqlx::Sqlite>,
-<<<<<<< HEAD
-    symbol: &EquitySymbol,
-) -> Result<(), OnChainError> {
-    let symbol_str = symbol.as_str();
-=======
     symbol: &Symbol,
 ) -> Result<(), OnChainError> {
     let symbol_str = symbol.to_string();
->>>>>>> 32edb53d
     sqlx::query!(
         "UPDATE trade_accumulators SET pending_execution_id = NULL WHERE symbol = ?1",
         symbol_str
@@ -154,10 +109,6 @@
     use crate::offchain::execution::OffchainExecution;
     use crate::onchain::accumulator::save_within_transaction;
     use crate::onchain::position_calculator::PositionCalculator;
-<<<<<<< HEAD
-    use crate::schwab::{Direction, TradeState, execution::SchwabExecution};
-=======
->>>>>>> 32edb53d
     use crate::test_utils::setup_test_db;
     use st0x_broker::OrderState;
     use st0x_broker::{Direction, Shares, SupportedBroker};
@@ -167,11 +118,7 @@
         let pool = setup_test_db().await;
         let mut sql_tx = pool.begin().await.unwrap();
 
-<<<<<<< HEAD
-        let symbol = EquitySymbol::new("AAPL").unwrap();
-=======
-        let symbol = Symbol::new("AAPL").unwrap();
->>>>>>> 32edb53d
+        let symbol = Symbol::new("AAPL").unwrap();
         let result = try_acquire_execution_lease(&mut sql_tx, &symbol)
             .await
             .unwrap();
@@ -186,11 +133,7 @@
 
         // First transaction acquires the lease
         let mut sql_tx1 = pool.begin().await.unwrap();
-<<<<<<< HEAD
-        let symbol = EquitySymbol::new("AAPL").unwrap();
-=======
-        let symbol = Symbol::new("AAPL").unwrap();
->>>>>>> 32edb53d
+        let symbol = Symbol::new("AAPL").unwrap();
         let result1 = try_acquire_execution_lease(&mut sql_tx1, &symbol)
             .await
             .unwrap();
@@ -212,11 +155,7 @@
 
         // Acquire lease for first symbol
         let mut sql_tx1 = pool.begin().await.unwrap();
-<<<<<<< HEAD
-        let symbol1 = EquitySymbol::new("AAPL").unwrap();
-=======
         let symbol1 = Symbol::new("AAPL").unwrap();
->>>>>>> 32edb53d
         let result1 = try_acquire_execution_lease(&mut sql_tx1, &symbol1)
             .await
             .unwrap();
@@ -225,11 +164,7 @@
 
         // Acquire lease for different symbol (should succeed)
         let mut sql_tx2 = pool.begin().await.unwrap();
-<<<<<<< HEAD
-        let symbol2 = EquitySymbol::new("MSFT").unwrap();
-=======
         let symbol2 = Symbol::new("MSFT").unwrap();
->>>>>>> 32edb53d
         let result2 = try_acquire_execution_lease(&mut sql_tx2, &symbol2)
             .await
             .unwrap();
@@ -242,11 +177,7 @@
         let pool = setup_test_db().await;
 
         let mut sql_tx1 = pool.begin().await.unwrap();
-<<<<<<< HEAD
-        let symbol = EquitySymbol::new("AAPL").unwrap();
-=======
-        let symbol = Symbol::new("AAPL").unwrap();
->>>>>>> 32edb53d
+        let symbol = Symbol::new("AAPL").unwrap();
         let result = try_acquire_execution_lease(&mut sql_tx1, &symbol)
             .await
             .unwrap();
@@ -269,15 +200,6 @@
     async fn test_clear_pending_execution() {
         let pool = setup_test_db().await;
 
-<<<<<<< HEAD
-        let symbol = EquitySymbol::new("AAPL").unwrap();
-        let execution = SchwabExecution {
-            id: None,
-            symbol: symbol.to_string(),
-            shares: 100,
-            direction: Direction::Buy,
-            state: TradeState::Pending,
-=======
         let symbol = Symbol::new("AAPL").unwrap();
         let execution = OffchainExecution {
             id: None,
@@ -286,7 +208,6 @@
             direction: Direction::Buy,
             broker: SupportedBroker::Schwab,
             state: OrderState::Pending,
->>>>>>> 32edb53d
         };
 
         let mut sql_tx = pool.begin().await.unwrap();
@@ -314,11 +235,7 @@
         let pool = setup_test_db().await;
 
         let mut sql_tx = pool.begin().await.unwrap();
-<<<<<<< HEAD
-        let result = try_acquire_execution_lease(&mut sql_tx, &"TEST".parse().unwrap())
-=======
         let result = try_acquire_execution_lease(&mut sql_tx, &Symbol::new("TEST").unwrap())
->>>>>>> 32edb53d
             .await
             .unwrap();
         assert!(result);
@@ -338,11 +255,7 @@
 
         // First, acquire a lease
         let mut sql_tx = pool.begin().await.unwrap();
-<<<<<<< HEAD
-        let symbol = EquitySymbol::new("AAPL").unwrap();
-=======
-        let symbol = Symbol::new("AAPL").unwrap();
->>>>>>> 32edb53d
+        let symbol = Symbol::new("AAPL").unwrap();
         let result = try_acquire_execution_lease(&mut sql_tx, &symbol)
             .await
             .unwrap();
@@ -354,11 +267,7 @@
         sqlx::query(
             "UPDATE symbol_locks SET locked_at = datetime('now', '-100 minutes') WHERE symbol = ?1",
         )
-<<<<<<< HEAD
-        .bind(symbol.as_str())
-=======
         .bind(symbol.to_string())
->>>>>>> 32edb53d
         .execute(sql_tx.as_mut())
         .await
         .unwrap();
@@ -375,7 +284,6 @@
 
     #[tokio::test]
     async fn test_cleanup_symbol_specific_stale_lock() {
-<<<<<<< HEAD
         let pool = setup_test_db().await;
 
         // Create multiple stale locks
@@ -400,7 +308,7 @@
 
         // Acquire lease for one of the stale symbols - should cleanup only that symbol's stale lock
         let mut sql_tx = pool.begin().await.unwrap();
-        let symbol = EquitySymbol::new("AAPL").unwrap();
+        let symbol = Symbol::new("AAPL").unwrap();
         let result = try_acquire_execution_lease(&mut sql_tx, &symbol)
             .await
             .unwrap();
@@ -421,59 +329,6 @@
     async fn test_clear_pending_execution_id() {
         let pool = setup_test_db().await;
 
-        let symbol = EquitySymbol::new("TSLA").unwrap();
-        let execution = SchwabExecution {
-            id: None,
-            symbol: symbol.to_string(),
-            shares: 100,
-            direction: Direction::Buy,
-            state: TradeState::Pending,
-=======
-        let pool = setup_test_db().await;
-
-        // Create multiple stale locks
-        let mut sql_tx = pool.begin().await.unwrap();
-        for symbol in ["AAPL", "MSFT", "TSLA"] {
-            sqlx::query(
-                "INSERT INTO symbol_locks (symbol, locked_at) VALUES (?1, datetime('now', '-100 minutes'))"
-            )
-            .bind(symbol)
-            .execute(sql_tx.as_mut())
-            .await
-            .unwrap();
-        }
-        sql_tx.commit().await.unwrap();
-
-        // Verify all locks exist
-        let count: i64 = sqlx::query_scalar("SELECT COUNT(*) FROM symbol_locks")
-            .fetch_one(&pool)
-            .await
-            .unwrap();
-        assert_eq!(count, 3);
-
-        // Acquire lease for one of the stale symbols - should cleanup only that symbol's stale lock
-        let mut sql_tx = pool.begin().await.unwrap();
-        let symbol = Symbol::new("AAPL").unwrap();
-        let result = try_acquire_execution_lease(&mut sql_tx, &symbol)
-            .await
-            .unwrap();
-        assert!(result);
-        sql_tx.commit().await.unwrap();
-
-        // Verify only the AAPL stale lock was cleaned up and a new AAPL lock was created
-        // The other stale locks (MSFT, TSLA) remain because we only clean up the specific symbol
-        let remaining_locks: Vec<String> =
-            sqlx::query_scalar("SELECT symbol FROM symbol_locks ORDER BY symbol")
-                .fetch_all(&pool)
-                .await
-                .unwrap();
-        assert_eq!(remaining_locks, vec!["AAPL", "MSFT", "TSLA"]);
-    }
-
-    #[tokio::test]
-    async fn test_clear_pending_execution_id() {
-        let pool = setup_test_db().await;
-
         let symbol = Symbol::new("TSLA").unwrap();
         let execution = OffchainExecution {
             id: None,
@@ -482,7 +337,6 @@
             direction: Direction::Buy,
             broker: SupportedBroker::Schwab,
             state: OrderState::Pending,
->>>>>>> 32edb53d
         };
 
         let mut sql_tx = pool.begin().await.unwrap();
@@ -499,11 +353,7 @@
         sql_tx.commit().await.unwrap();
 
         // Verify pending_execution_id is set
-<<<<<<< HEAD
-        let symbol_str = symbol.as_str();
-=======
         let symbol_str = symbol.to_string();
->>>>>>> 32edb53d
         let row = sqlx::query!(
             "SELECT pending_execution_id FROM trade_accumulators WHERE symbol = ?1",
             symbol_str
@@ -521,11 +371,7 @@
         sql_tx.commit().await.unwrap();
 
         // Verify pending_execution_id is now NULL
-<<<<<<< HEAD
-        let symbol_str = symbol.as_str();
-=======
         let symbol_str = symbol.to_string();
->>>>>>> 32edb53d
         let row = sqlx::query!(
             "SELECT pending_execution_id FROM trade_accumulators WHERE symbol = ?1",
             symbol_str
