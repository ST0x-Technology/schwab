--- conflicted
+++ resolved
@@ -72,11 +72,7 @@
 
 /// Centralized test database setup to eliminate duplication across test files.
 /// Creates an in-memory SQLite database with all migrations applied.
-<<<<<<< HEAD
-pub async fn setup_test_db() -> SqlitePool {
-=======
 pub(crate) async fn setup_test_db() -> SqlitePool {
->>>>>>> 3b7c8b8e
     let pool = SqlitePool::connect(":memory:").await.unwrap();
     sqlx::migrate!().run(&pool).await.unwrap();
     pool
@@ -88,11 +84,7 @@
 
 /// Builder for creating OnchainTrade test instances with sensible defaults.
 /// Reduces duplication in test data setup.
-<<<<<<< HEAD
-pub struct OnchainTradeBuilder {
-=======
 pub(crate) struct OnchainTradeBuilder {
->>>>>>> 3b7c8b8e
     trade: OnchainTrade,
 }
 
@@ -103,11 +95,7 @@
 }
 
 impl OnchainTradeBuilder {
-<<<<<<< HEAD
-    pub fn new() -> Self {
-=======
     pub(crate) fn new() -> Self {
->>>>>>> 3b7c8b8e
         Self {
             trade: OnchainTrade {
                 id: None,
@@ -125,71 +113,43 @@
     }
 
     #[must_use]
-<<<<<<< HEAD
-    pub fn with_symbol(mut self, symbol: impl Into<String>) -> Self {
-=======
     pub(crate) fn with_symbol(mut self, symbol: impl Into<String>) -> Self {
->>>>>>> 3b7c8b8e
         self.trade.symbol = symbol.into();
         self
     }
 
     #[must_use]
-<<<<<<< HEAD
-    pub fn with_amount(mut self, amount: f64) -> Self {
-=======
     pub(crate) fn with_amount(mut self, amount: f64) -> Self {
->>>>>>> 3b7c8b8e
         self.trade.amount = amount;
         self
     }
 
     #[must_use]
-<<<<<<< HEAD
-    pub fn with_price(mut self, price: f64) -> Self {
-=======
     pub(crate) fn with_price(mut self, price: f64) -> Self {
->>>>>>> 3b7c8b8e
         self.trade.price_usdc = price;
         self
     }
 
     #[must_use]
-<<<<<<< HEAD
-    pub fn with_tx_hash(mut self, hash: alloy::primitives::B256) -> Self {
-=======
     pub(crate) fn with_tx_hash(mut self, hash: alloy::primitives::B256) -> Self {
->>>>>>> 3b7c8b8e
         self.trade.tx_hash = hash;
         self
     }
 
     #[must_use]
-<<<<<<< HEAD
-    pub fn with_log_index(mut self, index: u64) -> Self {
-=======
     pub(crate) fn with_log_index(mut self, index: u64) -> Self {
->>>>>>> 3b7c8b8e
         self.trade.log_index = index;
         self
     }
 
-<<<<<<< HEAD
-    pub fn build(self) -> OnchainTrade {
-=======
     pub(crate) fn build(self) -> OnchainTrade {
->>>>>>> 3b7c8b8e
         self.trade
     }
 }
 
 /// Builder for creating SchwabExecution test instances with sensible defaults.
 /// Reduces duplication in test data setup.
-<<<<<<< HEAD
-pub struct SchwabExecutionBuilder {
-=======
 pub(crate) struct SchwabExecutionBuilder {
->>>>>>> 3b7c8b8e
     execution: SchwabExecution,
 }
 
@@ -200,11 +160,7 @@
 }
 
 impl SchwabExecutionBuilder {
-<<<<<<< HEAD
-    pub fn new() -> Self {
-=======
     pub(crate) fn new() -> Self {
->>>>>>> 3b7c8b8e
         Self {
             execution: SchwabExecution {
                 id: None,
@@ -216,35 +172,7 @@
         }
     }
 
-<<<<<<< HEAD
-    #[must_use]
-    pub fn with_symbol(mut self, symbol: impl Into<String>) -> Self {
-        self.execution.symbol = symbol.into();
-        self
-    }
-
-    #[must_use]
-    pub fn with_shares(mut self, shares: u64) -> Self {
-        self.execution.shares = shares;
-        self
-    }
-
-    #[must_use]
-    pub fn with_direction(mut self, direction: Direction) -> Self {
-        self.execution.direction = direction;
-        self
-    }
-
-    #[must_use]
-    pub fn with_status(mut self, status: TradeStatus) -> Self {
-        self.execution.status = status;
-        self
-    }
-
-    pub fn build(self) -> SchwabExecution {
-=======
     pub(crate) fn build(self) -> SchwabExecution {
->>>>>>> 3b7c8b8e
         self.execution
     }
 }