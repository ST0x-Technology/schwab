# **Arbitrage Bot Specification for Tokenized Equities (V1 MVP)**

## **Background**

Early-stage onchain tokenized equity markets typically suffer from poor price
discovery and limited liquidity. Without sufficient market makers, onchain
prices can diverge substantially from traditional equity market prices, creating
a poor user experience and limiting adoption.

## **Solution Overview**

This specification outlines a minimum viable product (MVP) arbitrage bot that
helps establish price discovery by exploiting discrepancies between onchain
tokenized equities and their traditional market counterparts.

The bot monitors a Raindex Order that continuously offers tokenized equities at
spreads around Pyth oracle prices. When a solver clears this order, the bot
immediately executes an offsetting trade on Charles Schwab, maintaining
market-neutral positions while capturing the spread differential.

The focus is on getting a functional system live quickly. There are known risks
that will be addressed in future iterations as total value locked (TVL) grows
and the system proves market fit.

## **Operational Process and Architecture**

### **System Components**

**Onchain Infrastructure:**

- Raindex orderbook with deployed Order using Pyth oracle feeds
  - Continuously offers to buy/sell tokenized equities at Pyth price ± spread
- Order vaults holding stablecoins and tokenized equities

**Offchain Infrastructure:**

- Charles Schwab brokerage account with API access
- Arbitrage bot monitoring and execution engine
- Basic terminal/logging interface for system overview

**Bridge Infrastructure:**

- st0x bridge for offchain ↔ onchain asset movement

### **Operational Flow**

**Normal Operation Cycle:**

<<<<<<< HEAD
1. Order continuously offers to buy/sell tokenized equities at Pyth price ± spread  
2. Bot monitors Raindex for clears involving the arbitrageur's order  
3. Bot records onchain trades and accumulates net position changes per symbol  
4. When accumulated net position reaches ≥1 whole share, execute offsetting trade on Charles Schwab for the floor of the net amount, continuing to track the remaining fractional amount  
5. Bot maintains running inventory of positions across both venues  
=======
1. Order continuously offers to buy/sell tokenized equities at Pyth price ±
   spread
2. Bot monitors Raindex for clears involving the arbitrageur's order
3. Bot records onchain trades and accumulates net position changes per symbol
4. When accumulated net position reaches ≥1 whole share, execute offsetting
   trade on Charles Schwab for the floor of the net amount, continuing to track
   the remaining fractional amount
5. Bot maintains running inventory of positions across both venues
>>>>>>> 1574127d
6. Periodic rebalancing via st0x bridge to normalize inventory levels

Example (Offchain Batching):

<<<<<<< HEAD
* Onchain trades: 0.3 AAPL sold, 0.5 AAPL sold, 0.4 AAPL sold → net 1.2 AAPL sold  
* Bot executes: Buy 1 AAPL share on Schwab (floor of 1.2), continues tracking 0.2 AAPL net exposure  
* Continue accumulating fractional amount until next whole share threshold is reached
=======
- Onchain trades: 0.3 AAPL sold, 0.5 AAPL sold, 0.4 AAPL sold → net 1.2 AAPL
  sold
- Bot executes: Buy 1 AAPL share on Schwab (floor of 1.2), continues tracking
  0.2 AAPL net exposure
- Continue accumulating fractional amount until next whole share threshold is
  reached
>>>>>>> 1574127d

**Rebalancing Process (Manual for now):**

- Monitor inventory drift over time, executing st0x bridge transfers to
  rebalance equity positions on/offchain
- Move stablecoins/USD as needed to maintain adequate trading capital
- Maintain sufficient offchain equity positions to match potential onchain sales
  and viceversa

## **Bot Implementation Specification**

The arbitrage bot will be built in Rust to leverage its performance, safety, and
excellent async ecosystem for handling concurrent trading flows.

### **Event Monitoring**

**Raindex Event Monitor:**

- WebSocket or polling connection to Ethereum node
- Filter for events involving arbitrageur's Order (Clear and TakeOrder events)
- Parse events to extract: symbol, quantity, price, direction
- Generate unique identifiers using transaction hash and log index for trade
  tracking

**Event-Driven Async Architecture:**

- Each blockchain event spawns an independent async execution flow using Rust's
  async/await
- Multiple trade flows run concurrently without blocking each other
- Handles throughput mismatch: fast onchain events vs slower Schwab
  execution/confirmation
- No artificial concurrency limits - process events as fast as they arrive
- Tokio async runtime manages hundreds of concurrent trades efficiently on
  limited hardware
- Each flow: Parse Event → Event Queue → Deduplication Check → Position
  Accumulation → Schwab Execution (when threshold reached) → Record Result
- Failed flows retry independently without affecting other trades

### **Trade Execution**

**Charles Schwab API Integration:**

- OAuth 2.0 authentication flow with token refresh
- Connection pooling and retry logic for API calls with exponential backoff
- Rate limiting compliance and queue management
- Market order execution for immediate fills
- Order status tracking and confirmation with polling
- Position querying for inventory management
- Account balance monitoring for available capital

**Idempotency Controls:**

- Event queue table to track all events with unique (transaction_hash,
  log_index) keys prevents duplicate processing
- Check event queue before processing any event to prevent duplicates
- Onchain trades are recorded immediately upon event processing
- Position accumulation happens in dedicated accumulators table per symbol
- Schwab executions track status ('PENDING', 'COMPLETED', 'FAILED') with retry
  logic
- Complete audit trail maintained linking individual trades to batch executions
- Proper error handling and structured error logging

### **Trade Tracking and Reporting**

**SQLite Trade Database:**

The bot uses a multi-table SQLite database to track trades and manage state. Key
tables include: onchain trade records, Schwab execution tracking, position
accumulators for batching fractional shares, audit trail linking, OAuth token
storage, and event queue for idempotency. The complete database schema is
defined in `migrations/20250703115746_trades.sql`.

- Store each onchain trade with symbol, amount, direction, and price
- Track Schwab executions separately with whole share amounts and status
- Accumulate fractional positions per symbol until execution thresholds are
  reached
- Maintain complete audit trail linking onchain trades to Schwab executions
- Handle concurrent database writes safely with per-symbol locking

**Reporting and Analysis:**

- Calculate profit/loss for each trade pair using actual executed amounts
- Generate running totals and performance reports over time
- Track inventory positions across both venues
- Push aggregated metrics to external logging system using structured logging
- Identify unprofitable trades for strategy optimization
- Separate reporting process reads from SQLite database for analysis without
  impacting trading performance

### **Health Monitoring and Logging**

- System uptime and connectivity status using structured logging
- API rate limiting and error tracking with metrics collection
- Position drift alerts and rebalancing triggers
- Latency monitoring for trade execution timing
- Configuration management with environment variables and config files
- Proper error propagation and custom error types

### **Risk Management**

- Manual override capabilities for emergency situations with proper
  authentication
- Graceful shutdown handling to complete in-flight trades before stopping

### **CI/CD and Deployment**

**Containerization:**

- Docker containerization for consistent deployment with multi-stage builds
- Simple CI/CD pipeline for automated builds and deployments
- Health check endpoints for container orchestration
- Environment-based configuration injection
- Resource limits and restart policies for production deployment

## **System Risks**

The following risks are known for v1 but will not be addressed in the initial
implementation. Solutions will be developed in later iterations.

### **Offchain Risks**

<<<<<<< HEAD
* **Fractional Share Exposure**: Charles Schwab API doesn't support fractional shares, requiring offchain batching until net positions reach whole share amounts. This creates temporary unhedged exposure for fractional amounts that haven't reached the execution threshold.
* **Missed Trade Execution**: The bot fails to execute offsetting trades on Charles Schwab when onchain trades occur, creating unhedged exposure. For example:  
  * Bot downtime while onchain order remains active  
  * Bot detects onchain trade but fails to execute offchain trade  
  * Charles Schwab API failures or rate limiting during critical periods  
* **After-Hours Trading Gap**: Pyth oracle may continue operating when traditional markets are closed, allowing onchain trades while Schwab markets are unavailable. Creates guaranteed daily exposure windows.
=======
- **Fractional Share Exposure**: Charles Schwab API doesn't support fractional
  shares, requiring offchain batching until net positions reach whole share
  amounts. This creates temporary unhedged exposure for fractional amounts that
  haven't reached the execution threshold.
- **Missed Trade Execution**: The bot fails to execute offsetting trades on
  Charles Schwab when onchain trades occur, creating unhedged exposure. For
  example:
  - Bot downtime while onchain order remains active
  - Bot detects onchain trade but fails to execute offchain trade
  - Charles Schwab API failures or rate limiting during critical periods
- **After-Hours Trading Gap**: Pyth oracle may continue operating when
  traditional markets are closed, allowing onchain trades while Schwab markets
  are unavailable. Creates guaranteed daily exposure windows.
>>>>>>> 1574127d

### **Onchain Risks**

- **Stale Pyth Oracle Data**: If the oracle becomes stale, the order won't trade
  onchain, resulting in missed arbitrage opportunities. However, this is
  preferable to the alternative scenario where trades execute onchain but the
  bot cannot make offsetting offchain trades.
- **Solver fails:** if the solver fails, again onchain trades won't happen but
  as above this is simply opportunity cost.

## **Charles Schwab Set up**

To begin arbitraging, you must first set up a Charles Schwab account. If you are
based outside of the US, please register with Charles Schwab International.

Once your trading account is established, navigate to the developer site at:
https://developer.schwab.com/

Register a new account on this site using the same details as your trading
account. After completing registration, you will see three setup options:
Individual, Company, or Join a Company. Select the option to set up as an
individual.

Next, proceed to the API Products section and choose "Individual Developers".
Click on "Trader API" and request access. In the request make sure you add your
Charles Schwab account number.

Charles Schwab will then process your request, which typically takes 3-5 days.
During this period, your developer account will be linked with your trading
account.<|MERGE_RESOLUTION|>--- conflicted
+++ resolved
@@ -46,13 +46,6 @@
 
 **Normal Operation Cycle:**
 
-<<<<<<< HEAD
-1. Order continuously offers to buy/sell tokenized equities at Pyth price ± spread  
-2. Bot monitors Raindex for clears involving the arbitrageur's order  
-3. Bot records onchain trades and accumulates net position changes per symbol  
-4. When accumulated net position reaches ≥1 whole share, execute offsetting trade on Charles Schwab for the floor of the net amount, continuing to track the remaining fractional amount  
-5. Bot maintains running inventory of positions across both venues  
-=======
 1. Order continuously offers to buy/sell tokenized equities at Pyth price ±
    spread
 2. Bot monitors Raindex for clears involving the arbitrageur's order
@@ -61,23 +54,16 @@
    trade on Charles Schwab for the floor of the net amount, continuing to track
    the remaining fractional amount
 5. Bot maintains running inventory of positions across both venues
->>>>>>> 1574127d
 6. Periodic rebalancing via st0x bridge to normalize inventory levels
 
 Example (Offchain Batching):
 
-<<<<<<< HEAD
-* Onchain trades: 0.3 AAPL sold, 0.5 AAPL sold, 0.4 AAPL sold → net 1.2 AAPL sold  
-* Bot executes: Buy 1 AAPL share on Schwab (floor of 1.2), continues tracking 0.2 AAPL net exposure  
-* Continue accumulating fractional amount until next whole share threshold is reached
-=======
 - Onchain trades: 0.3 AAPL sold, 0.5 AAPL sold, 0.4 AAPL sold → net 1.2 AAPL
   sold
 - Bot executes: Buy 1 AAPL share on Schwab (floor of 1.2), continues tracking
   0.2 AAPL net exposure
 - Continue accumulating fractional amount until next whole share threshold is
   reached
->>>>>>> 1574127d
 
 **Rebalancing Process (Manual for now):**
 
@@ -199,14 +185,6 @@
 
 ### **Offchain Risks**
 
-<<<<<<< HEAD
-* **Fractional Share Exposure**: Charles Schwab API doesn't support fractional shares, requiring offchain batching until net positions reach whole share amounts. This creates temporary unhedged exposure for fractional amounts that haven't reached the execution threshold.
-* **Missed Trade Execution**: The bot fails to execute offsetting trades on Charles Schwab when onchain trades occur, creating unhedged exposure. For example:  
-  * Bot downtime while onchain order remains active  
-  * Bot detects onchain trade but fails to execute offchain trade  
-  * Charles Schwab API failures or rate limiting during critical periods  
-* **After-Hours Trading Gap**: Pyth oracle may continue operating when traditional markets are closed, allowing onchain trades while Schwab markets are unavailable. Creates guaranteed daily exposure windows.
-=======
 - **Fractional Share Exposure**: Charles Schwab API doesn't support fractional
   shares, requiring offchain batching until net positions reach whole share
   amounts. This creates temporary unhedged exposure for fractional amounts that
@@ -220,7 +198,6 @@
 - **After-Hours Trading Gap**: Pyth oracle may continue operating when
   traditional markets are closed, allowing onchain trades while Schwab markets
   are unavailable. Creates guaranteed daily exposure windows.
->>>>>>> 1574127d
 
 ### **Onchain Risks**
 
