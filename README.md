# **Arbitrage Bot Specification for Tokenized Equities (V1 MVP)**

## **Background**

Early-stage onchain tokenized equity markets typically suffer from poor price
discovery and limited liquidity. Without sufficient market makers, onchain
prices can diverge substantially from traditional equity market prices, creating
a poor user experience and limiting adoption.

## **Solution Overview**

This specification outlines a minimum viable product (MVP) arbitrage bot that
helps establish price discovery by exploiting discrepancies between onchain
tokenized equities and their traditional market counterparts.

The bot monitors a Raindex Order that continuously offers tokenized equities at
spreads around Pyth oracle prices. When a solver clears this order, the bot
immediately executes an offsetting trade on Charles Schwab, maintaining
market-neutral positions while capturing the spread differential.

The focus is on getting a functional system live quickly. There are known risks
that will be addressed in future iterations as total value locked (TVL) grows
and the system proves market fit.

## **Operational Process and Architecture**

### **System Components**

**Onchain Infrastructure:**

- Raindex orderbook with deployed Order using Pyth oracle feeds
  - Continuously offers to buy/sell tokenized equities at Pyth price ± spread
- Order vaults holding stablecoins and tokenized equities

**Offchain Infrastructure:**

- Charles Schwab brokerage account with API access
- Arbitrage bot monitoring and execution engine
- Basic terminal/logging interface for system overview

**Bridge Infrastructure:**

- st0x bridge for offchain ↔ onchain asset movement

### **Operational Flow**

**Normal Operation Cycle:**

1. Order continuously offers to buy/sell tokenized equities at Pyth price ±
   spread
<<<<<<< HEAD
2. Bot monitors Raindex for clears involving the arbitrageur's order
3. Bot records onchain trades and accumulates net position changes per symbol
4. When accumulated net position reaches ≥1 whole share, execute offsetting
   trade on Charles Schwab for the floor of the net amount, continuing to track
   the remaining fractional amount
5. Bot maintains running inventory of positions across both venues
6. Periodic rebalancing via st0x bridge to normalize inventory levels
=======
1. Bot monitors Raindex for clears involving the arbitrageur's order
1. Bot records onchain trades and accumulates net position changes per symbol
1. When accumulated net position reaches ≥1 whole share, execute offsetting
   trade on Charles Schwab for the floor of the net amount, continuing to track
   the remaining fractional amount
1. Bot maintains running inventory of positions across both venues
1. Periodic rebalancing via st0x bridge to normalize inventory levels
>>>>>>> 3b7c8b8e

Example (Offchain Batching):

- Onchain trades: 0.3 AAPL sold, 0.5 AAPL sold, 0.4 AAPL sold → net 1.2 AAPL
  sold
- Bot executes: Buy 1 AAPL share on Schwab (floor of 1.2), continues tracking
  0.2 AAPL net exposure
- Continue accumulating fractional amount until next whole share threshold is
  reached

**Rebalancing Process (Manual for now):**

- Monitor inventory drift over time, executing st0x bridge transfers to
  rebalance equity positions on/offchain
- Move stablecoins/USD as needed to maintain adequate trading capital
- Maintain sufficient offchain equity positions to match potential onchain sales
  and viceversa

## **Bot Implementation Specification**

The arbitrage bot will be built in Rust to leverage its performance, safety, and
excellent async ecosystem for handling concurrent trading flows.

### **Event Monitoring**

**Raindex Event Monitor:**

- WebSocket or polling connection to Ethereum node
- Filter for events involving arbitrageur's Order (Clear and TakeOrder events)
- Parse events to extract: symbol, quantity, price, direction
- Generate unique identifiers using transaction hash and log index for trade
  tracking

**Event-Driven Async Architecture:**

- Each blockchain event spawns an independent async execution flow using Rust's
  async/await
- Multiple trade flows run concurrently without blocking each other
- Handles throughput mismatch: fast onchain events vs slower Schwab
  execution/confirmation
- No artificial concurrency limits - process events as fast as they arrive
- Tokio async runtime manages hundreds of concurrent trades efficiently on
  limited hardware
<<<<<<< HEAD
- Each flow: Parse Event → Event Queue → Deduplication Check → Position
  Accumulation → Schwab Execution (when threshold reached) → Record Result
=======
- Each flow: Parse Event → SQLite Dedupe Check → Schwab API Call → Record Result
>>>>>>> 3b7c8b8e
- Failed flows retry independently without affecting other trades

### **Trade Execution**

**Charles Schwab API Integration:**

- OAuth 2.0 authentication flow with token refresh
- Connection pooling and retry logic for API calls with exponential backoff
- Rate limiting compliance and queue management
- Market order execution for immediate fills
- Order status tracking and confirmation with polling
- Position querying for inventory management
- Account balance monitoring for available capital

**Idempotency Controls:**

<<<<<<< HEAD
- Event queue table to track all events with unique (transaction_hash,
  log_index) keys prevents duplicate processing
- Check event queue before processing any event to prevent duplicates
- Onchain trades are recorded immediately upon event processing
- Position accumulation happens in dedicated accumulators table per symbol
- Schwab executions track status ('PENDING', 'COMPLETED', 'FAILED') with retry
  logic
- Complete audit trail maintained linking individual trades to batch executions
=======
- SQLite database to track all trade attempts with unique (transaction_hash,
  log_index) keys
- Check database before executing any trade to prevent duplicates
- Store trade as 'pending' before Schwab API call, update to 'completed' after
  execution
- Retry failed trades during operation with exponential backoff, but require
  manual review for pending trades after bot restart
- Record actual executed amounts and prices from both venues for spread analysis
>>>>>>> 3b7c8b8e
- Proper error handling and structured error logging

### **Trade Tracking and Reporting**

**SQLite Trade Database:**

<<<<<<< HEAD
The bot uses a multi-table SQLite database to track trades and manage state. Key
tables include: onchain trade records, Schwab execution tracking, position
accumulators for batching fractional shares, audit trail linking, OAuth token
storage, and event queue for idempotency. The complete database schema is
defined in `migrations/20250703115746_trades.sql`.

- Store each onchain trade with symbol, amount, direction, and price
- Track Schwab executions separately with whole share amounts and status
- Accumulate fractional positions per symbol until execution thresholds are
  reached
- Maintain complete audit trail linking onchain trades to Schwab executions
- Handle concurrent database writes safely with per-symbol locking
=======
- Store each trade with onchain input/output symbols and amounts
- Record actual Schwab execution amounts and prices including fees
- Calculate input/output ratios for both venues to analyze spreads
- Track trade status (pending/completed/failed) with timestamps
- Link trades to onchain events via transaction hash and log index
- Handle concurrent database writes safely

```sql
trades (
  id: primary key
  tx_hash: text
  log_index: integer
  
  onchain_input_symbol: text
  onchain_input_amount: decimal
  onchain_output_symbol: text  
  onchain_output_amount: decimal
  onchain_io_ratio: decimal
  
  schwab_input_symbol: text
  schwab_input_amount: decimal
  schwab_output_symbol: text
  schwab_output_amount: decimal  
  schwab_io_ratio: decimal
  
  status: text
  schwab_order_id: text
  created_at: timestamp
  completed_at: timestamp
)
```
>>>>>>> 3b7c8b8e

**Reporting and Analysis:**

- Calculate profit/loss for each trade pair using actual executed amounts
- Generate running totals and performance reports over time
- Track inventory positions across both venues
- Push aggregated metrics to external logging system using structured logging
- Identify unprofitable trades for strategy optimization
- Separate reporting process reads from SQLite database for analysis without
  impacting trading performance

### **Health Monitoring and Logging**

- System uptime and connectivity status using structured logging
- API rate limiting and error tracking with metrics collection
- Position drift alerts and rebalancing triggers
- Latency monitoring for trade execution timing
- Configuration management with environment variables and config files
- Proper error propagation and custom error types

### **Risk Management**

- Manual override capabilities for emergency situations with proper
  authentication
- Graceful shutdown handling to complete in-flight trades before stopping

### **CI/CD and Deployment**

**Containerization:**

- Docker containerization for consistent deployment with multi-stage builds
- Simple CI/CD pipeline for automated builds and deployments
- Health check endpoints for container orchestration
- Environment-based configuration injection
- Resource limits and restart policies for production deployment

## **System Risks**

The following risks are known for v1 but will not be addressed in the initial
implementation. Solutions will be developed in later iterations.

### **Offchain Risks**

- **Fractional Share Exposure**: Charles Schwab API doesn't support fractional
  shares, requiring offchain batching until net positions reach whole share
  amounts. This creates temporary unhedged exposure for fractional amounts that
  haven't reached the execution threshold.
- **Missed Trade Execution**: The bot fails to execute offsetting trades on
  Charles Schwab when onchain trades occur, creating unhedged exposure. For
  example:
  - Bot downtime while onchain order remains active
  - Bot detects onchain trade but fails to execute offchain trade
  - Charles Schwab API failures or rate limiting during critical periods
- **After-Hours Trading Gap**: Pyth oracle may continue operating when
  traditional markets are closed, allowing onchain trades while Schwab markets
  are unavailable. Creates guaranteed daily exposure windows.

### **Onchain Risks**

- **Stale Pyth Oracle Data**: If the oracle becomes stale, the order won't trade
  onchain, resulting in missed arbitrage opportunities. However, this is
  preferable to the alternative scenario where trades execute onchain but the
  bot cannot make offsetting offchain trades.
- **Solver fails:** if the solver fails, again onchain trades won't happen but
  as above this is simply opportunity cost.

## **Charles Schwab Set up**

To begin arbitraging, you must first set up a Charles Schwab account. If you are
based outside of the US, please register with Charles Schwab International.

Once your trading account is established, navigate to the developer site at:
https://developer.schwab.com/

Register a new account on this site using the same details as your trading
account. After completing registration, you will see three setup options:
Individual, Company, or Join a Company. Select the option to set up as an
individual.

Next, proceed to the API Products section and choose "Individual Developers".
Click on "Trader API" and request access. In the request make sure you add your
Charles Schwab account number.

Charles Schwab will then process your request, which typically takes 3-5 days.
During this period, your developer account will be linked with your trading
account.<|MERGE_RESOLUTION|>--- conflicted
+++ resolved
@@ -48,7 +48,6 @@
 
 1. Order continuously offers to buy/sell tokenized equities at Pyth price ±
    spread
-<<<<<<< HEAD
 2. Bot monitors Raindex for clears involving the arbitrageur's order
 3. Bot records onchain trades and accumulates net position changes per symbol
 4. When accumulated net position reaches ≥1 whole share, execute offsetting
@@ -56,15 +55,6 @@
    the remaining fractional amount
 5. Bot maintains running inventory of positions across both venues
 6. Periodic rebalancing via st0x bridge to normalize inventory levels
-=======
-1. Bot monitors Raindex for clears involving the arbitrageur's order
-1. Bot records onchain trades and accumulates net position changes per symbol
-1. When accumulated net position reaches ≥1 whole share, execute offsetting
-   trade on Charles Schwab for the floor of the net amount, continuing to track
-   the remaining fractional amount
-1. Bot maintains running inventory of positions across both venues
-1. Periodic rebalancing via st0x bridge to normalize inventory levels
->>>>>>> 3b7c8b8e
 
 Example (Offchain Batching):
 
@@ -108,12 +98,8 @@
 - No artificial concurrency limits - process events as fast as they arrive
 - Tokio async runtime manages hundreds of concurrent trades efficiently on
   limited hardware
-<<<<<<< HEAD
 - Each flow: Parse Event → Event Queue → Deduplication Check → Position
   Accumulation → Schwab Execution (when threshold reached) → Record Result
-=======
-- Each flow: Parse Event → SQLite Dedupe Check → Schwab API Call → Record Result
->>>>>>> 3b7c8b8e
 - Failed flows retry independently without affecting other trades
 
 ### **Trade Execution**
@@ -130,7 +116,6 @@
 
 **Idempotency Controls:**
 
-<<<<<<< HEAD
 - Event queue table to track all events with unique (transaction_hash,
   log_index) keys prevents duplicate processing
 - Check event queue before processing any event to prevent duplicates
@@ -139,23 +124,13 @@
 - Schwab executions track status ('PENDING', 'COMPLETED', 'FAILED') with retry
   logic
 - Complete audit trail maintained linking individual trades to batch executions
-=======
-- SQLite database to track all trade attempts with unique (transaction_hash,
-  log_index) keys
-- Check database before executing any trade to prevent duplicates
-- Store trade as 'pending' before Schwab API call, update to 'completed' after
-  execution
-- Retry failed trades during operation with exponential backoff, but require
-  manual review for pending trades after bot restart
 - Record actual executed amounts and prices from both venues for spread analysis
->>>>>>> 3b7c8b8e
 - Proper error handling and structured error logging
 
 ### **Trade Tracking and Reporting**
 
 **SQLite Trade Database:**
 
-<<<<<<< HEAD
 The bot uses a multi-table SQLite database to track trades and manage state. Key
 tables include: onchain trade records, Schwab execution tracking, position
 accumulators for batching fractional shares, audit trail linking, OAuth token
@@ -168,39 +143,6 @@
   reached
 - Maintain complete audit trail linking onchain trades to Schwab executions
 - Handle concurrent database writes safely with per-symbol locking
-=======
-- Store each trade with onchain input/output symbols and amounts
-- Record actual Schwab execution amounts and prices including fees
-- Calculate input/output ratios for both venues to analyze spreads
-- Track trade status (pending/completed/failed) with timestamps
-- Link trades to onchain events via transaction hash and log index
-- Handle concurrent database writes safely
-
-```sql
-trades (
-  id: primary key
-  tx_hash: text
-  log_index: integer
-  
-  onchain_input_symbol: text
-  onchain_input_amount: decimal
-  onchain_output_symbol: text  
-  onchain_output_amount: decimal
-  onchain_io_ratio: decimal
-  
-  schwab_input_symbol: text
-  schwab_input_amount: decimal
-  schwab_output_symbol: text
-  schwab_output_amount: decimal  
-  schwab_io_ratio: decimal
-  
-  status: text
-  schwab_order_id: text
-  created_at: timestamp
-  completed_at: timestamp
-)
-```
->>>>>>> 3b7c8b8e
 
 **Reporting and Analysis:**
 
