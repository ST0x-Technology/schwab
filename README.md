--- conflicted
+++ resolved
@@ -21,236 +21,8 @@
 
 ### 1. Charles Schwab Setup
 
-<<<<<<< HEAD
-- Charles Schwab brokerage account with API access
-- Arbitrage bot monitoring and execution engine
-- Basic terminal/logging interface for system overview
-
-**Bridge Infrastructure:**
-
-- st0x bridge for offchain ↔ onchain asset movement
-
-### **Operational Flow**
-
-**Normal Operation Cycle:**
-
-1. Orders continuously offer to buy/sell tokenized equities at Pyth price ±
-   spread
-2. Bot monitors Raindex for clears involving any orders from the arbitrageur's
-   owner address
-3. Bot records onchain trades and accumulates net position changes per symbol
-4. When accumulated net position reaches an absolute value of ≥1.0 share,
-   execute offsetting trade for floor(abs(net_position)) shares on Charles
-   Schwab, using the sign of the net position to determine side (positive = sell
-   to reduce a long, negative = buy to cover a short), and continue tracking the
-   remaining fractional share (net_position minus the executed floor) with its
-   sign for future batching
-5. Bot maintains running inventory of positions across both venues
-6. Periodic rebalancing via st0x bridge to normalize inventory levels
-
-Example (Offchain Batching):
-
-- Onchain trades: 0.3 AAPL sold, 0.5 AAPL sold, 0.4 AAPL sold → net 1.2 AAPL
-  sold
-- Bot executes: Buy 1 AAPL share on Schwab (floor of 1.2), continues tracking
-  0.2 AAPL net exposure
-- Continue accumulating fractional amount until next whole share threshold is
-  reached
-
-**Rebalancing Process (Manual for now):**
-
-- Monitor inventory drift over time, executing st0x bridge transfers to
-  rebalance equity positions on/offchain
-- Move stablecoins/USD as needed to maintain adequate trading capital
-- Maintain sufficient offchain equity positions to match potential onchain sales
-  and viceversa
-
-## **Bot Implementation Specification**
-
-The arbitrage bot will be built in Rust to leverage its performance, safety, and
-excellent async ecosystem for handling concurrent trading flows.
-
-### **Event Monitoring**
-
-**Raindex Event Monitor:**
-
-- WebSocket or polling connection to Ethereum node
-- Filter for events involving any orders from the arbitrageur's owner address
-  (Clear and TakeOrder events)
-- Parse events to extract: symbol, quantity, price, direction
-- Generate unique identifiers using transaction hash and log index for trade
-  tracking
-
-**Event-Driven Async Architecture:**
-
-- Each blockchain event spawns an independent async execution flow using Rust's
-  async/await
-- Multiple trade flows run concurrently without blocking each other
-- Handles throughput mismatch: fast onchain events vs slower Schwab
-  execution/confirmation
-- No artificial concurrency limits - process events as fast as they arrive
-- Tokio async runtime manages hundreds of concurrent trades efficiently on
-  limited hardware
-- Each flow: Parse Event → Event Queue → Deduplication Check → Position
-  Accumulation → Schwab Execution (when threshold reached) → Record Result
-- Failed flows retry independently without affecting other trades
-
-### **Trade Execution**
-
-**Charles Schwab API Integration:**
-
-- OAuth 2.0 authentication flow with token refresh
-- Connection pooling and retry logic for API calls with exponential backoff
-- Rate limiting compliance and queue management
-- Market order execution for immediate fills
-- Order status tracking and confirmation with polling
-- Position querying for inventory management
-- Account balance monitoring for available capital
-
-**Idempotency Controls:**
-
-- Event queue table to track all events with unique (transaction_hash,
-  log_index) keys prevents duplicate processing
-- Check event queue before processing any event to prevent duplicates
-- Onchain trades are recorded immediately upon event processing
-- Position accumulation happens in dedicated accumulators table per symbol
-- Schwab executions track status ('PENDING', 'COMPLETED', 'FAILED') with retry
-  logic
-- Complete audit trail maintained linking individual trades to batch executions
-- Proper error handling and structured error logging
-
-### **Trade Tracking and Reporting**
-
-**SQLite Trade Database:**
-
-The bot uses a multi-table SQLite database to track trades and manage state. Key
-tables include: onchain trade records, Schwab execution tracking, position
-accumulators for batching fractional shares, audit trail linking, OAuth token
-storage, and event queue for idempotency. The complete database schema is
-defined in `migrations/20250703115746_trades.sql`.
-
-- Store each onchain trade with symbol, amount, direction, and price
-- Track Schwab executions separately with whole share amounts and status
-- Accumulate fractional positions per symbol until execution thresholds are
-  reached
-- Maintain complete audit trail linking onchain trades to Schwab executions
-- Handle concurrent database writes safely with per-symbol locking
-
-**Pyth Price Extraction:**
-
-- Extracts exact oracle prices used during trade execution from transaction
-  traces
-- Uses `debug_traceTransaction` RPC method to analyze transaction execution
-- Parses Pyth oracle contract calls to retrieve precise price data including
-  price value, confidence interval, exponent, and publish timestamp
-- Prices are stored in the `onchain_trades` table alongside trade records
-- NULL price values indicate extraction failed (e.g., no Pyth call in trace, RPC
-  errors)
-- CLI command for testing: `cargo run --bin cli get-pyth-price <TX_HASH>`
-- Trade processing continues normally even if price extraction fails
-
-**Reporting and Analysis:**
-
-- Calculate profit/loss for each trade pair using actual executed amounts
-- Generate running totals and performance reports over time
-- Track inventory positions across both venues
-- Push aggregated metrics to external logging system using structured logging
-- Identify unprofitable trades for strategy optimization
-- Separate reporting process reads from SQLite database for analysis without
-  impacting trading performance
-
-### **Health Monitoring and Logging**
-
-- System uptime and connectivity status using structured logging
-- API rate limiting and error tracking with metrics collection
-- Position drift alerts and rebalancing triggers
-- Latency monitoring for trade execution timing
-- Configuration management with environment variables and config files
-- Proper error propagation and custom error types
-
-### **Risk Management**
-
-- Manual override capabilities for emergency situations with proper
-  authentication
-- Graceful shutdown handling to complete in-flight trades before stopping
-
-### **CI/CD and Deployment**
-
-**Containerization:**
-
-- Docker containerization for consistent deployment with multi-stage builds
-- Simple CI/CD pipeline for automated builds and deployments
-- Health check endpoints for container orchestration
-- Environment-based configuration injection
-- Resource limits and restart policies for production deployment
-
-## **Security**
-
-### **Token Encryption**
-
-OAuth tokens (access tokens and refresh tokens) are encrypted at rest using
-AES-256-GCM authenticated encryption. This prevents unauthorized access to
-sensitive authentication credentials stored in the database.
-
-**Generating an encryption key:**
-
-```bash
-openssl rand -hex 32
-```
-
-This generates a 32-byte (256-bit) key encoded as 64 hexadecimal characters.
-
-**Setting the encryption key:**
-
-The encryption key must be provided via the `TOKEN_ENCRYPTION_KEY` environment
-variable. The key is never written to disk in plain text.
-
-```bash
-export TOKEN_ENCRYPTION_KEY=your_64_char_hex_key
-```
-
-For production deployments, the key should be stored as a secret in your
-deployment system (e.g., GitHub Actions secrets) and passed directly to the
-container environment.
-
-## **System Risks**
-
-The following risks are known for v1 but will not be addressed in the initial
-implementation. Solutions will be developed in later iterations.
-
-### **Offchain Risks**
-
-- **Fractional Share Exposure**: Charles Schwab API doesn't support fractional
-  shares, requiring offchain batching until net positions reach whole share
-  amounts. This creates temporary unhedged exposure for fractional amounts that
-  haven't reached the execution threshold.
-- **Missed Trade Execution**: The bot fails to execute offsetting trades on
-  Charles Schwab when onchain trades occur, creating unhedged exposure. For
-  example:
-  - Bot downtime while onchain order remains active
-  - Bot detects onchain trade but fails to execute offchain trade
-  - Charles Schwab API failures or rate limiting during critical periods
-- **After-Hours Trading Gap**: Pyth oracle may continue operating when
-  traditional markets are closed, allowing onchain trades while Schwab markets
-  are unavailable. Creates guaranteed daily exposure windows.
-
-### **Onchain Risks**
-
-- **Stale Pyth Oracle Data**: If the oracle becomes stale, the order won't trade
-  onchain, resulting in missed arbitrage opportunities. However, this is
-  preferable to the alternative scenario where trades execute onchain but the
-  bot cannot make offsetting offchain trades.
-- **Solver fails:** if the solver fails, again onchain trades won't happen but
-  as above this is simply opportunity cost.
-
-## **Charles Schwab Set up**
-
-To begin arbitraging, you must first set up a Charles Schwab account. If you are
-based outside of the US, please register with Charles Schwab International.
-=======
 First, set up a Charles Schwab account. If you are based outside of the US,
 register with Charles Schwab International.
->>>>>>> 7945df27
 
 Once your trading account is established, navigate to the
 [Schwab Developer Portal](https://developer.schwab.com/).
@@ -296,6 +68,35 @@
 ```
 
 Follow the OAuth flow to obtain and store your access and refresh tokens.
+
+## Security
+
+### Token Encryption
+
+OAuth tokens (access tokens and refresh tokens) are encrypted at rest using
+AES-256-GCM authenticated encryption. This prevents unauthorized access to
+sensitive authentication credentials stored in the database.
+
+**Generating an encryption key:**
+
+```bash
+openssl rand -hex 32
+```
+
+This generates a 32-byte (256-bit) key encoded as 64 hexadecimal characters.
+
+**Setting the encryption key:**
+
+The encryption key must be provided via the `TOKEN_ENCRYPTION_KEY` environment
+variable. The key is never written to disk in plain text.
+
+```bash
+export TOKEN_ENCRYPTION_KEY=your_64_char_hex_key
+```
+
+For production deployments, the key should be stored as a secret in your
+deployment system (e.g., GitHub Actions secrets) and passed directly to the
+container environment.
 
 ### 5. Run the Bot
 
