<<<<<<< HEAD
use super::HasOrderStatus;

/// Order status lifecycle enum for database storage (matches CHECK constraint pattern)
///
/// Represents the lifecycle of an order from creation through completion:
/// - `Pending`: Order created in our system but not yet sent to broker
/// - `Submitted`: Order sent to broker and acknowledged (broker is working on it)
/// - `Filled`: Order successfully completed by broker
/// - `Failed`: Order rejected, canceled, expired, or otherwise terminal without filling
=======
/// Flat enum for database storage (matches CHECK constraint pattern)
>>>>>>> a06c0044
#[derive(Debug, Clone, Copy, PartialEq, Eq)]
pub enum OrderStatus {
    /// Order exists in our system but hasn't been sent to the broker yet
    Pending,

    /// Order has been sent to and acknowledged by the broker (actively being worked)
    Submitted,

    /// Order has been completely filled by the broker
    Filled,

    /// Order terminated without filling (rejected, canceled, expired, etc.)
    Failed,
}

impl OrderStatus {
    pub const fn as_str(self) -> &'static str {
        match self {
            Self::Pending => "PENDING",
            Self::Submitted => "SUBMITTED",
            Self::Filled => "FILLED",
            Self::Failed => "FAILED",
        }
    }
}

impl std::fmt::Display for OrderStatus {
    fn fmt(&self, f: &mut std::fmt::Formatter<'_>) -> std::fmt::Result {
        write!(f, "{}", self.as_str())
    }
}

#[derive(Debug, thiserror::Error)]
pub enum ParseOrderStatusError {
    #[error("Invalid order status: '{0}'. Expected one of: PENDING, SUBMITTED, FILLED, FAILED")]
    InvalidStatus(String),
}

impl std::str::FromStr for OrderStatus {
    type Err = ParseOrderStatusError;

    fn from_str(s: &str) -> Result<Self, Self::Err> {
        match s {
            "PENDING" => Ok(Self::Pending),
            "SUBMITTED" => Ok(Self::Submitted),
            "FILLED" => Ok(Self::Filled),
            "FAILED" => Ok(Self::Failed),
            _ => Err(ParseOrderStatusError::InvalidStatus(s.to_string())),
        }
    }
}<|MERGE_RESOLUTION|>--- conflicted
+++ resolved
@@ -1,28 +1,9 @@
-<<<<<<< HEAD
-use super::HasOrderStatus;
-
-/// Order status lifecycle enum for database storage (matches CHECK constraint pattern)
-///
-/// Represents the lifecycle of an order from creation through completion:
-/// - `Pending`: Order created in our system but not yet sent to broker
-/// - `Submitted`: Order sent to broker and acknowledged (broker is working on it)
-/// - `Filled`: Order successfully completed by broker
-/// - `Failed`: Order rejected, canceled, expired, or otherwise terminal without filling
-=======
 /// Flat enum for database storage (matches CHECK constraint pattern)
->>>>>>> a06c0044
 #[derive(Debug, Clone, Copy, PartialEq, Eq)]
 pub enum OrderStatus {
-    /// Order exists in our system but hasn't been sent to the broker yet
     Pending,
-
-    /// Order has been sent to and acknowledged by the broker (actively being worked)
     Submitted,
-
-    /// Order has been completely filled by the broker
     Filled,
-
-    /// Order terminated without filling (rejected, canceled, expired, etc.)
     Failed,
 }
 
