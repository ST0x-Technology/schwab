--- conflicted
+++ resolved
@@ -68,11 +68,7 @@
                 Ok(Self::Filled {
                     executed_at: Utc.from_utc_datetime(&executed_at),
                     order_id,
-<<<<<<< HEAD
-                    price_cents: u64::try_from(price_cents)?,
-=======
                     price_cents: price_cents.try_into()?,
->>>>>>> a06c0044
                 })
             }
             OrderStatus::Failed => {
@@ -191,23 +187,6 @@
     }
 }
 
-<<<<<<< HEAD
-/// Converts u64 to i64 for database storage with exact conversion.
-/// NEVER silently changes amounts - returns error if conversion would lose data.
-/// This is critical for financial applications where data integrity is paramount.
-fn u64_to_i64_exact(value: u64) -> Result<i64, BrokerError> {
-    if value > i64::MAX as u64 {
-        Err(BrokerError::InvalidOrder {
-            reason: format!("Value {value} exceeds maximum i64 range - conversion would lose data"),
-        })
-    } else {
-        #[allow(clippy::cast_possible_wrap)]
-        Ok(value as i64) // Safe: verified within i64 range
-    }
-}
-
-=======
->>>>>>> a06c0044
 #[cfg(test)]
 mod tests {
     use super::*;
@@ -397,26 +376,4 @@
             OrderStatus::Failed
         );
     }
-<<<<<<< HEAD
-
-    #[test]
-    fn test_u64_to_i64_exact_normal_values() {
-        assert_eq!(u64_to_i64_exact(0).unwrap(), 0);
-        assert_eq!(u64_to_i64_exact(100).unwrap(), 100);
-        assert_eq!(u64_to_i64_exact(15000).unwrap(), 15000);
-    }
-
-    #[test]
-    fn test_u64_to_i64_exact_max_value() {
-        assert_eq!(u64_to_i64_exact(i64::MAX as u64).unwrap(), i64::MAX);
-    }
-
-    #[test]
-    fn test_u64_to_i64_exact_overflow() {
-        let overflow_value = (i64::MAX as u64) + 1;
-        let result = u64_to_i64_exact(overflow_value);
-        assert!(result.is_err()); // MUST fail, never silently change amounts
-    }
-=======
->>>>>>> a06c0044
 }