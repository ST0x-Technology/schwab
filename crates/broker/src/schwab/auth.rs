--- conflicted
+++ resolved
@@ -8,8 +8,7 @@
 use sqlx::SqlitePool;
 use tracing::{debug, info};
 
-use super::SchwabError;
-use super::tokens::SchwabTokens;
+use super::{SchwabError, tokens::SchwabTokens};
 
 #[derive(Parser, Debug, Clone)]
 pub struct SchwabAuthEnv {
@@ -22,21 +21,17 @@
     #[clap(long, env, default_value = "https://api.schwabapi.com")]
     pub schwab_base_url: String,
     #[clap(long, env, default_value = "0")]
-<<<<<<< HEAD
     pub schwab_account_index: usize,
-=======
-    pub account_index: usize,
     #[clap(long, env)]
     pub encryption_key: FixedBytes<32>,
->>>>>>> a06c0044
 }
 
 #[derive(Debug, Deserialize)]
 pub(crate) struct SchwabAuthResponse {
     /// Expires every 30 minutes
-    pub(crate) access_token: String,
+    pub access_token: String,
     /// Expires every 7 days
-    pub(crate) refresh_token: String,
+    pub refresh_token: String,
 }
 
 #[derive(Debug, Deserialize)]
@@ -44,8 +39,8 @@
 pub(crate) struct AccountNumbers {
     // Field exists in API response but isn't currently used
     #[allow(dead_code)]
-    pub(crate) account_number: String,
-    pub(crate) hash_value: String,
+    pub account_number: String,
+    pub hash_value: String,
 }
 
 impl SchwabAuthEnv {
@@ -245,46 +240,30 @@
 #[cfg(test)]
 mod tests {
     use super::*;
-    use crate::test_utils::{TEST_ENCRYPTION_KEY, setup_test_db, setup_test_tokens};
+    use crate::test_utils::{TEST_ENCRYPTION_KEY, setup_test_db};
     use chrono::{Duration, Utc};
     use httpmock::prelude::*;
     use serde_json::json;
 
     fn create_test_env() -> SchwabAuthEnv {
         SchwabAuthEnv {
-<<<<<<< HEAD
             schwab_app_key: "test_app_key".to_string(),
             schwab_app_secret: "test_app_secret".to_string(),
             schwab_redirect_uri: "https://127.0.0.1".to_string(),
             schwab_base_url: "https://api.schwabapi.com".to_string(),
             schwab_account_index: 0,
-=======
-            app_key: "test_app_key".to_string(),
-            app_secret: "test_app_secret".to_string(),
-            redirect_uri: "https://127.0.0.1".to_string(),
-            base_url: "https://api.schwabapi.com".to_string(),
-            account_index: 0,
             encryption_key: TEST_ENCRYPTION_KEY,
->>>>>>> a06c0044
         }
     }
 
     fn create_test_env_with_mock_server(mock_server: &MockServer) -> SchwabAuthEnv {
         SchwabAuthEnv {
-<<<<<<< HEAD
             schwab_app_key: "test_app_key".to_string(),
             schwab_app_secret: "test_app_secret".to_string(),
             schwab_redirect_uri: "https://127.0.0.1".to_string(),
             schwab_base_url: mock_server.base_url(),
             schwab_account_index: 0,
-=======
-            app_key: "test_app_key".to_string(),
-            app_secret: "test_app_secret".to_string(),
-            redirect_uri: "https://127.0.0.1".to_string(),
-            base_url: mock_server.base_url(),
-            account_index: 0,
             encryption_key: TEST_ENCRYPTION_KEY,
->>>>>>> a06c0044
         }
     }
 
@@ -298,20 +277,12 @@
     #[test]
     fn test_schwab_auth_env_get_auth_url_custom_base_url() {
         let env = SchwabAuthEnv {
-<<<<<<< HEAD
             schwab_app_key: "custom_key".to_string(),
             schwab_app_secret: "custom_secret".to_string(),
             schwab_redirect_uri: "https://custom.redirect.com".to_string(),
             schwab_base_url: "https://custom.api.com".to_string(),
             schwab_account_index: 0,
-=======
-            app_key: "custom_key".to_string(),
-            app_secret: "custom_secret".to_string(),
-            redirect_uri: "https://custom.redirect.com".to_string(),
-            base_url: "https://custom.api.com".to_string(),
-            account_index: 0,
             encryption_key: TEST_ENCRYPTION_KEY,
->>>>>>> a06c0044
         };
         let expected_url = "https://custom.api.com/v1/oauth/authorize?client_id=custom_key&redirect_uri=https%3A%2F%2Fcustom.redirect.com";
         assert_eq!(env.get_auth_url(), expected_url);
@@ -320,20 +291,12 @@
     #[test]
     fn test_schwab_auth_env_get_auth_url_with_special_characters() {
         let env = SchwabAuthEnv {
-<<<<<<< HEAD
             schwab_app_key: "test key with spaces & symbols!".to_string(),
             schwab_app_secret: "test_secret".to_string(),
             schwab_redirect_uri: "https://example.com/callback?param=value&other=test".to_string(),
             schwab_base_url: "https://api.schwabapi.com".to_string(),
             schwab_account_index: 0,
-=======
-            app_key: "test key with spaces & symbols!".to_string(),
-            app_secret: "test_secret".to_string(),
-            redirect_uri: "https://example.com/callback?param=value&other=test".to_string(),
-            base_url: "https://api.schwabapi.com".to_string(),
-            account_index: 0,
             encryption_key: TEST_ENCRYPTION_KEY,
->>>>>>> a06c0044
         };
         let expected_url = "https://api.schwabapi.com/v1/oauth/authorize?client_id=test%20key%20with%20spaces%20%26%20symbols%21&redirect_uri=https%3A%2F%2Fexample.com%2Fcallback%3Fparam%3Dvalue%26other%3Dtest";
         assert_eq!(env.get_auth_url(), expected_url);
@@ -602,20 +565,12 @@
     #[test]
     fn test_schwab_auth_env_default_values() {
         let env = SchwabAuthEnv {
-<<<<<<< HEAD
             schwab_app_key: "test_key".to_string(),
             schwab_app_secret: "test_secret".to_string(),
             schwab_redirect_uri: "https://127.0.0.1".to_string(),
             schwab_base_url: "https://api.schwabapi.com".to_string(),
             schwab_account_index: 0,
-=======
-            app_key: "test_key".to_string(),
-            app_secret: "test_secret".to_string(),
-            redirect_uri: "https://127.0.0.1".to_string(),
-            base_url: "https://api.schwabapi.com".to_string(),
-            account_index: 0,
             encryption_key: TEST_ENCRYPTION_KEY,
->>>>>>> a06c0044
         };
 
         assert_eq!(env.schwab_redirect_uri, "https://127.0.0.1");
@@ -627,7 +582,7 @@
         let server = MockServer::start();
         let env = create_test_env_with_mock_server(&server);
         let pool = setup_test_db().await;
-        setup_test_tokens(&pool, &env).await;
+        setup_test_tokens(&pool).await;
 
         let mock_response = json!([
             {
@@ -662,7 +617,7 @@
         let mut env = create_test_env_with_mock_server(&server);
         env.schwab_account_index = 1;
         let pool = setup_test_db().await;
-        setup_test_tokens(&pool, &env).await;
+        setup_test_tokens(&pool).await;
 
         let mock_response = json!([
             {
@@ -697,7 +652,7 @@
         let mut env = create_test_env_with_mock_server(&server);
         env.schwab_account_index = 2;
         let pool = setup_test_db().await;
-        setup_test_tokens(&pool, &env).await;
+        setup_test_tokens(&pool).await;
 
         let mock_response = json!([
             {
@@ -727,7 +682,7 @@
         let server = MockServer::start();
         let env = create_test_env_with_mock_server(&server);
         let pool = setup_test_db().await;
-        setup_test_tokens(&pool, &env).await;
+        setup_test_tokens(&pool).await;
 
         let mock = server.mock(|when, then| {
             when.method(GET).path("/trader/v1/accounts/accountNumbers");
@@ -763,4 +718,14 @@
             other => panic!("Expected RequestFailed error, got: {other:?}"),
         }
     }
+
+    async fn setup_test_tokens(pool: &SqlitePool) {
+        let tokens = crate::schwab::tokens::SchwabTokens {
+            access_token: "test_access_token".to_string(),
+            access_token_fetched_at: Utc::now(),
+            refresh_token: "test_refresh_token".to_string(),
+            refresh_token_fetched_at: Utc::now(),
+        };
+        tokens.store(pool).await.unwrap();
+    }
 }