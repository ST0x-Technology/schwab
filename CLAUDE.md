--- conflicted
+++ resolved
@@ -2,7 +2,6 @@
 
 This file provides guidance to Claude Code (claude.ai/code) when working with
 code in this repository.
-<<<<<<< HEAD
 
 ## Plan & Review
 
@@ -24,8 +23,6 @@
   complete a section
 - Upon completing a planned task, add detailed descriptions of the changes you
   made to ease the review process
-=======
->>>>>>> 3b7c8b8e
 
 ## Project Overview
 
@@ -215,17 +212,10 @@
 
 1. Create Charles Schwab brokerage account (Charles Schwab International if
    outside US)
-<<<<<<< HEAD
 2. Register developer account at https://developer.schwab.com/
 3. Set up as Individual Developer and request Trader API access
 4. Include your Charles Schwab account number in the API access request
 5. Wait 3-5 days for account linking approval
-=======
-1. Register developer account at https://developer.schwab.com/
-1. Set up as Individual Developer and request Trader API access
-1. Include your Charles Schwab account number in the API access request
-1. Wait 3-5 days for account linking approval
->>>>>>> 3b7c8b8e
 
 ### Code Quality & Best Practices
 
@@ -253,14 +243,11 @@
   avoid imports inside functions
 - **Error Handling**: Avoid `unwrap()` even post-validation since validation
   logic changes might leave panics in the codebase
-<<<<<<< HEAD
-=======
 - **Visibility Levels**: Always keep visibility levels as restrictive as
   possible (prefer `pub(crate)` over `pub`, private over `pub(crate)`) to enable
   better dead code detection by the compiler and tooling. This makes the
   codebase easier to navigate and understand by making the relevance scope
   explicit
->>>>>>> 3b7c8b8e
 
 ### Testing Strategy
 
