--- conflicted
+++ resolved
@@ -38,12 +38,8 @@
 
 - `cargo build` - Build the project
 - `cargo run --bin main` - Run the main arbitrage bot
-<<<<<<< HEAD
-- `cargo run --bin auth` - Run the authentication flow for Charles Schwab OAuth setup
-=======
 - `cargo run --bin auth` - Run the authentication flow for Charles Schwab OAuth
   setup
->>>>>>> 1574127d
 - `cargo run --bin cli` - Run the command-line interface for manual operations
 
 ### Testing
@@ -63,12 +59,8 @@
 ### Development Tools
 
 - `rainix-rs-static` - Run Rust static analysis
-<<<<<<< HEAD
-- `cargo clippy --all-targets --all-features -- -D clippy::all` - Run Clippy for linting
-=======
 - `cargo clippy --all-targets --all-features -- -D clippy::all` - Run Clippy for
   linting
->>>>>>> 1574127d
 - `cargo fmt` - Format code
 - `cargo-tarpaulin --skip-clean --out Html` - Generate test coverage report
 
@@ -81,12 +73,8 @@
 
 ## Development Workflow Notes
 
-<<<<<<< HEAD
-- When running `git diff`, make sure to add `--no-pager` to avoid opening it in the interactive view, e.g. `git --no-pager diff`
-=======
 - When running `git diff`, make sure to add `--no-pager` to avoid opening it in
   the interactive view, e.g. `git --no-pager diff`
->>>>>>> 1574127d
 
 ## Architecture Overview
 
@@ -126,10 +114,7 @@
 - Comprehensive error handling for authentication failures
 
 **Symbol Caching (`crate::symbol::cache::SymbolCache`)**
-<<<<<<< HEAD
-=======
-
->>>>>>> 1574127d
+
 - Thread-safe caching of ERC20 token symbols using `tokio::sync::RwLock`
 - Prevents repeated RPC calls for the same token addresses
 
@@ -138,10 +123,7 @@
 **SQLite Tables:**
 
 - `onchain_trades`: Immutable blockchain trade records
-<<<<<<< HEAD
-=======
-
->>>>>>> 1574127d
+
   - `id`: Primary key (auto-increment)
   - `tx_hash`: Transaction hash (66 chars, 0x-prefixed)
   - `log_index`: Event log index (non-negative)
@@ -153,10 +135,7 @@
   - Unique constraint: `(tx_hash, log_index)`
 
 - `schwab_executions`: Schwab order execution tracking
-<<<<<<< HEAD
-=======
-
->>>>>>> 1574127d
+
   - `id`: Primary key (auto-increment)
   - `symbol`: Asset symbol (non-empty string)
   - `shares`: Whole shares executed (positive integer)
@@ -168,10 +147,7 @@
   - Check constraints ensure consistent status transitions
 
 - `trade_accumulators`: Unified position tracking per symbol
-<<<<<<< HEAD
-=======
-
->>>>>>> 1574127d
+
   - `symbol`: Primary key (non-empty string)
   - `net_position`: Running net position (real number)
   - `accumulated_long`: Fractional shares for buying (non-negative)
@@ -180,10 +156,7 @@
   - `last_updated`: Last update timestamp (default CURRENT_TIMESTAMP)
 
 - `trade_execution_links`: Many-to-many audit trail
-<<<<<<< HEAD
-=======
-
->>>>>>> 1574127d
+
   - `id`: Primary key (auto-increment)
   - `trade_id`: Foreign key to onchain_trades
   - `execution_id`: Foreign key to schwab_executions
@@ -192,10 +165,7 @@
   - Unique constraint: `(trade_id, execution_id)`
 
 - `schwab_auth`: OAuth token storage (sensitive data)
-<<<<<<< HEAD
-=======
-
->>>>>>> 1574127d
+
   - `id`: Primary key (constrained to 1 for singleton)
   - `access_token`: Current access token
   - `access_token_fetched_at`: Access token timestamp
@@ -203,10 +173,7 @@
   - `refresh_token_fetched_at`: Refresh token timestamp
 
 - `event_queue`: Idempotent event processing queue
-<<<<<<< HEAD
-=======
-
->>>>>>> 1574127d
+
   - `id`: Primary key (auto-increment)
   - `tx_hash`: Transaction hash (66 chars, 0x-prefixed)
   - `log_index`: Event log index (non-negative)
@@ -218,10 +185,7 @@
   - Unique constraint: `(tx_hash, log_index)`
 
 - `symbol_locks`: Per-symbol execution concurrency control
-<<<<<<< HEAD
-=======
-
->>>>>>> 1574127d
+
   - `symbol`: Primary key (non-empty string)
   - `locked_at`: Lock acquisition timestamp
 
@@ -255,18 +219,6 @@
 
 ### Code Quality & Best Practices
 
-<<<<<<< HEAD
-- **Event-Driven Architecture**: Each trade spawns independent async task for maximum throughput
-- **SQLite Persistence**: Embedded database for trade tracking and authentication tokens
-- **Symbol Suffix Convention**: Tokenized equities use "s1" suffix to distinguish from base assets
-- **Price Direction Logic**: Onchain buy = offchain sell (and vice versa) to maintain market-neutral positions
-- **Comprehensive Error Handling**: Custom error types (`OnChainError`, `SchwabError`) with proper propagation
-- **Idiomatic Functional Programming**: Prefer iterator-based functional programming patterns over imperative loops unless it increases complexity. Use itertools to be able to do more with iterators and functional programming in Rust
-- **Comments**: Follow comprehensive commenting guidelines (see detailed section below)
-- **Spacing**: Leave an empty line in between code blocks to allow vim curly braces jumping between blocks and for easier reading
-- **Import Conventions**: Use qualified imports when they prevent ambiguity (e.g. `contract::Error` for `alloy::contract::Error`), but avoid them when the module is clear (e.g. use `info!` instead of `tracing::info!`). Generally avoid imports inside functions
-- **Error Handling**: Avoid `unwrap()` even post-validation since validation logic changes might leave panics in the codebase
-=======
 - **Event-Driven Architecture**: Each trade spawns independent async task for
   maximum throughput
 - **SQLite Persistence**: Embedded database for trade tracking and
@@ -291,7 +243,6 @@
   avoid imports inside functions
 - **Error Handling**: Avoid `unwrap()` even post-validation since validation
   logic changes might leave panics in the codebase
->>>>>>> 1574127d
 
 ### Testing Strategy
 
@@ -299,11 +250,6 @@
   deterministic testing
 - **HTTP API Mocking**: `httpmock` crate for Charles Schwab API testing
 - **Database Isolation**: In-memory SQLite databases for test isolation
-<<<<<<< HEAD
-- **Edge Case Coverage**: Comprehensive error scenario testing for trade conversion logic
-- **Testing Principle**: Only cover happy paths with all components working and connected in integration tests and cover everything in unit tests
-- **Debugging failing tests**: When debugging tests with failing assert! macros, add additional context to the assert! macro instead of adding temporary println! statements
-=======
 - **Edge Case Coverage**: Comprehensive error scenario testing for trade
   conversion logic
 - **Testing Principle**: Only cover happy paths with all components working and
@@ -311,7 +257,6 @@
 - **Debugging failing tests**: When debugging tests with failing assert! macros,
   add additional context to the assert! macro instead of adding temporary
   println! statements
->>>>>>> 1574127d
 
 ### Workflow Best Practices
 
@@ -744,9 +689,5 @@
 }
 ```
 
-<<<<<<< HEAD
-This preserves argument clarity and avoids losing information about what each field represents.
-=======
 This preserves argument clarity and avoids losing information about what each
-field represents.
->>>>>>> 1574127d
+field represents.