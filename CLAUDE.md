# CLAUDE.md

This file provides guidance to Claude Code (claude.ai/code) when working with code in this repository.

## Project Overview

This is a Rust-based arbitrage bot for tokenized equities that monitors onchain trades via the Raindex orderbook and executes offsetting trades on Charles Schwab to maintain market-neutral positions. The bot bridges the gap between onchain tokenized equity markets and traditional brokerage platforms by exploiting price discrepancies.

## Key Development Commands

### Building & Running

- `cargo build` - Build the project
- `cargo run --bin main` - Run the main arbitrage bot
- `cargo run --bin auth` - Run the authentication flow for Charles Schwab OAuth setup
- `cargo run --bin cli` - Run the command-line interface for manual operations

### Testing

- `cargo test -q` - Run all tests
- `cargo test -q --lib` - Run library tests only
- `cargo test -q --bin <binary>` - Run tests for specific binary
- `cargo test -q <test_name>` - Run specific test

### Database Management

- `sqlx db create` - Create the database
- `sqlx migrate run` - Apply database migrations
- `sqlx migrate revert` - Revert last migration
- Database URL configured via `DATABASE_URL` environment variable

### Development Tools

- `rainix-rs-static` - Run Rust static analysis
<<<<<<< HEAD
- `cargo clippy --all-targets --all-features -- -D clippy::all` - Run Clippy for linting
=======
- `cargo clippy -- -D clippy::all` - Run Clippy for linting
>>>>>>> cba7a1f4
- `cargo fmt` - Format code
- `cargo-tarpaulin --skip-clean --out Html` - Generate test coverage report

### Nix Development Environment

- `nix develop` - Enter development shell with all dependencies
- `nix run .#prepSolArtifacts` - Build Solidity artifacts for orderbook interface
- `nix run .#checkTestCoverage` - Generate test coverage report

## Development Workflow Notes

- When running `git diff`, make sure to add `--no-pager` to avoid opening it in the interactive view, e.g. `git --no-pager diff`

## Architecture Overview

### Core Event Processing Flow

**Main Event Loop ([`run` function in `src/lib.rs`])**
- Monitors two concurrent WebSocket event streams: `ClearV2` and `TakeOrderV2` from the Raindex orderbook
- Uses `tokio::select!` to handle events from either stream without blocking
- Converts blockchain events to structured `Trade` objects for processing

**Trade Conversion Logic ([`Trade` struct and methods in `src/trade/mod.rs`])**
- Parses onchain events into actionable trade data with strict validation
- Expects symbol pairs of USDC + tokenized equity with "s1" suffix (e.g., "AAPLs1")
- Determines Schwab trade direction: buying tokenized equity onchain → selling on Schwab
- Calculates prices in cents and maintains onchain/offchain trade ratios

**Async Event Processing Architecture**
- Each blockchain event spawns independent async execution flow
- Handles throughput mismatch: fast onchain events vs slower Schwab API calls
- No artificial concurrency limits - processes events as they arrive
- Flow: Parse Event → SQLite Deduplication Check → Schwab API Call → Record Result

### Authentication & API Integration

**Charles Schwab OAuth (`src/schwab.rs`)**
- OAuth 2.0 flow with 30-minute access tokens and 7-day refresh tokens
- Token storage and retrieval from SQLite database
- Comprehensive error handling for authentication failures

**Symbol Caching (`src/symbol_cache.rs`)**
- Thread-safe caching of ERC20 token symbols using `tokio::sync::RwLock`
- Prevents repeated RPC calls for the same token addresses

### Database Schema & Idempotency

**SQLite Tables:**
- `trades`: Stores trade attempts with onchain/offchain details and unique `(tx_hash, log_index)` constraint
- `schwab_auth`: Stores OAuth tokens with timestamps

**Idempotency Controls:**
- Uses `(tx_hash, log_index)` as unique identifier to prevent duplicate trade execution
- Trade status tracking: pending → completed/failed
- Retry logic with exponential backoff for failed trades

### Configuration

Environment variables (can be set via `.env` file):
- `DATABASE_URL`: SQLite database path
- `WS_RPC_URL`: WebSocket RPC endpoint for blockchain monitoring  
- `ORDERBOOK`: Raindex orderbook contract address
- `ORDER_HASH`: Target order hash to monitor for trades
- `APP_KEY`, `APP_SECRET`: Charles Schwab API credentials
- `REDIRECT_URI`: OAuth redirect URI (default: https://127.0.0.1)
- `BASE_URL`: Schwab API base URL (default: https://api.schwabapi.com)

### Charles Schwab Setup Process

1. Create Charles Schwab brokerage account (Charles Schwab International if outside US)
2. Register developer account at https://developer.schwab.com/
3. Set up as Individual Developer and request Trader API access
4. Include your Charles Schwab account number in the API access request
5. Wait 3-5 days for account linking approval

### Code Quality & Best Practices

- **Event-Driven Architecture**: Each trade spawns independent async task for maximum throughput
- **SQLite Persistence**: Embedded database for trade tracking and authentication tokens
- **Symbol Suffix Convention**: Tokenized equities use "s1" suffix to distinguish from base assets
- **Price Direction Logic**: Onchain buy = offchain sell (and vice versa) to maintain market-neutral positions
- **Comprehensive Error Handling**: Custom error types (`TradeConversionError`, `SchwabAuthError`) with proper propagation
- **Idiomatic Functional Programming**: Prefer iterator-based functional programming patterns over imperative loops unless it increases complexity
- **Comments**: Follow comprehensive commenting guidelines (see detailed section below)
- **Spacing**: Leave an empty line in between code blocks to allow vim curly braces jumping between blocks and for easier reading
- **Import Conventions**: Use qualified imports when they prevent ambiguity (e.g. `contract::Error` for `alloy::contract::Error`), but avoid them when the module is clear (e.g. use `info!` instead of `tracing::info!`). Generally avoid imports inside functions
- **Error Handling**: Avoid `unwrap()` even post-validation since validation logic changes might leave panics in the codebase

### Testing Strategy

- **Mock Blockchain Interactions**: Uses `alloy::providers::mock::Asserter` for deterministic testing
- **HTTP API Mocking**: `httpmock` crate for Charles Schwab API testing
- **Database Isolation**: In-memory SQLite databases for test isolation
- **Edge Case Coverage**: Comprehensive error scenario testing for trade conversion logic
- **Testing Principle**: Only cover happy paths with all components working and connected in integration tests and cover everything in unit tests
- **Debugging failing tests**: When debugging tests with failing assert! macros, add additional context to the assert! macro instead of adding temporary println! statements

### Workflow Best Practices

- **Always run tests, clippy, and fmt before handing over a piece of work**
  - Run tests first, as changing tests can break clippy
  - Run clippy next, as fixing linting errors can break formatting
  - Deny warnings when running clippy
  - Always run `cargo fmt` last to ensure clean code formatting

### Commenting Guidelines

Code should be primarily self-documenting through clear naming, structure, and type modeling. Comments should only be used when they add meaningful context that cannot be expressed through code structure alone.

#### When to Use Comments

**✅ DO comment when:**

- **Complex business logic**: Explaining non-obvious domain-specific rules or calculations
- **Algorithm rationale**: Why a particular approach was chosen over alternatives
- **External system interactions**: Behavior that depends on external APIs or protocols
- **Non-obvious technical constraints**: Performance considerations, platform limitations
- **Test data context**: Explaining what mock values represent or test scenarios
- **Workarounds**: Temporary solutions with context about why they exist

**❌ DON'T comment when:**

- The code is self-explanatory through naming and structure
- Restating what the code obviously does
- Describing function signatures (use doc comments instead)
- Adding obvious test setup descriptions
- Marking code sections that are clear from structure

#### Good Comment Examples

```rust
// If the on-chain order has USDC as input and an s1 tokenized stock as
// output then it means the order received USDC and gave away an s1  
// tokenized stock, i.e. sold, which means that to take the opposite
// trade in schwab we need to buy and vice versa.
let (schwab_ticker, schwab_instruction) = 
    if onchain_input_symbol == "USDC" && onchain_output_symbol.ends_with("s1") {
        // ... complex mapping logic
    }

// We need to get the corresponding AfterClear event as ClearV2 doesn't
// contain the amounts. So we query the same block number, filter out
// logs with index lower than the ClearV2 log index and with tx hashes
// that don't match the ClearV2 tx hash.
let after_clear_logs = provider.get_logs(/* ... */).await?;

// Test data representing 9 shares with 18 decimal places
alice_output: U256::from_str("9000000000000000000").unwrap(), // 9 shares (18 dps)

/// Helper that converts a fixed-decimal `U256` amount into an `f64` using
/// the provided number of decimals.
///
/// NOTE: Parsing should never fail but precision may be lost.
fn u256_to_f64(amount: U256, decimals: u8) -> Result<f64, ParseFloatError> {
```

#### Bad Comment Examples

```rust
// ❌ Redundant - the function name says this
// Spawn background token refresh task
spawn_automatic_token_refresh(pool, env);

// ❌ Obvious from context
// Store test tokens
let tokens = SchwabTokens { /* ... */ };
tokens.store(&pool).await.unwrap();

// ❌ Just restating the code
// Mock account hash endpoint
let mock = server.mock(|when, then| {
    when.method(GET).path("/trader/v1/accounts/accountNumbers");
    // ...
});

// ❌ Test section markers that add no value
// 1. Test token refresh integration
let result = refresh_tokens(&pool).await;

// ❌ Explaining what the code obviously does
// Execute the order
execute_schwab_order(env, pool, trade).await;

// ❌ Obvious variable assignments
// Create a trade
let trade = Trade { /* ... */ };

// ❌ Test setup that's clear from code structure
// Verify mocks were called
mock.assert();

// ❌ Obvious control flow
// Save trade to DB
trade.try_save_to_db(&pool).await?;
```

#### Function Documentation

Use Rust doc comments (`///`) for public APIs:

```rust
/// Validates Schwab authentication tokens and refreshes if needed.
/// 
/// Returns `SchwabError::RefreshTokenExpired` if the refresh token
/// has expired and manual re-authentication is required.
pub async fn refresh_if_needed(pool: &SqlitePool) -> Result<bool, SchwabError> {
```

#### Comment Maintenance

- Remove comments when refactoring makes them obsolete
- Update comments when changing the logic they describe  
- If a comment is needed to explain what code does, consider refactoring for clarity
- Keep comments concise and focused on the "why" rather than the "what"

### Code style

#### Use `.unwrap` over boolean result assertions in tests

Instead of

```rust
assert!(result.is_err());
assert!(matches!(result.unwrap_err(), SchwabAuthError::Reqwest(_)));
```

or

```rust
assert!(result.is_ok());
assert_eq!(result.unwrap(), "refreshed_access_token");
```

Write

```rust
assert!(matches!(result.unwrap_err(), SchwabAuthError::Reqwest(_)));
```

and

```rust
assert_eq!(result.unwrap(), "refreshed_access_token");
```

so that if we get an unexpected result value, we immediately see the value.

#### Avoid deep nesting

Prefer flat code over deeply nested blocks to improve readability and maintainability.

**Use early returns:**

Instead of

```rust
fn process_data(data: Option<&str>) -> Result<String, Error> {
    if let Some(data) = data {
        if !data.is_empty() {
            if data.len() > 5 {
                Ok(data.to_uppercase())
            } else {
                Err(Error::TooShort)
            }
        } else {
            Err(Error::Empty)
        }
    } else {
        Err(Error::None)
    }
}
```

Write

```rust
fn process_data(data: Option<&str>) -> Result<String, Error> {
    let data = data.ok_or(Error::None)?;
    
    if data.is_empty() {
        return Err(Error::Empty);
    }
    
    if data.len() <= 5 {
        return Err(Error::TooShort);
    }
    
    Ok(data.to_uppercase())
}
```

**Extract functions for complex logic:**

Instead of

```rust
fn process_blockchain_event(event: &Event, db: &Database) -> Result<(), ProcessingError> {
    match event.event_type {
        EventType::ClearV2 => {
            if let Some(trade_data) = &event.trade_data {
                for trade in &trade_data.trades {
                    if trade.token_pair.len() == 2 {
                        if let (Some(token_a), Some(token_b)) = (&trade.token_pair[0], &trade.token_pair[1]) {
                            if token_a.symbol.ends_with("s1") || token_b.symbol.ends_with("s1") {
                                let (equity_token, usdc_token) = if token_a.symbol.ends_with("s1") {
                                    (token_a, token_b)
                                } else {
                                    (token_b, token_a)
                                };
                                
                                if usdc_token.symbol == "USDC" {
                                    if let Ok(existing) = db.find_trade(&event.tx_hash, event.log_index) {
                                        if existing.status != TradeStatus::Completed {
                                            // Process retry logic
                                            if existing.retry_count < 3 {
                                                match schwab_client.execute_trade(&trade) {
                                                    Ok(result) => {
                                                        db.update_trade_status(&existing.id, TradeStatus::Completed)?;
                                                    }
                                                    Err(e) => {
                                                        db.increment_retry_count(&existing.id)?;
                                                        if existing.retry_count >= 2 {
                                                            db.update_trade_status(&existing.id, TradeStatus::Failed)?;
                                                        }
                                                    }
                                                }
                                            }
                                        }
                                    } else {
                                        // New trade processing
                                        let new_trade = Trade::new(equity_token, usdc_token, &trade)?;
                                        db.insert_trade(&new_trade)?;
                                        match schwab_client.execute_trade(&new_trade) {
                                            Ok(result) => {
                                                db.update_trade_status(&new_trade.id, TradeStatus::Completed)?;
                                            }
                                            Err(e) => {
                                                db.update_trade_status(&new_trade.id, TradeStatus::Failed)?;
                                            }
                                        }
                                    }
                                }
                            }
                        }
                    }
                }
            }
        }
        EventType::TakeOrderV2 => {
            // Similar deeply nested logic for TakeOrderV2...
        }
        _ => return Err(ProcessingError::UnsupportedEventType),
    }
    Ok(())
}
```

Write

```rust
fn process_blockchain_event(event: &Event, db: &Database) -> Result<(), ProcessingError> {
    match event.event_type {
        EventType::ClearV2 => process_clear_event(event, db),
        EventType::TakeOrderV2 => process_take_order_event(event, db),
        _ => Err(ProcessingError::UnsupportedEventType),
    }
}

fn process_clear_event(event: &Event, db: &Database) -> Result<(), ProcessingError> {
    let trade_data = event.trade_data.as_ref().ok_or(ProcessingError::NoTradeData)?;
    
    for trade in &trade_data.trades {
        if let Some((equity_token, usdc_token)) = extract_valid_token_pair(trade)? {
            handle_trade_processing(event, trade, equity_token, usdc_token, db)?;
        }
    }
    Ok(())
}

fn extract_valid_token_pair(trade: &TradeInfo) -> Result<Option<(&Token, &Token)>, ProcessingError> {
    if trade.token_pair.len() != 2 {
        return Ok(None);
    }
    
    let (token_a, token_b) = (&trade.token_pair[0], &trade.token_pair[1]);
    let (equity_token, usdc_token) = if token_a.symbol.ends_with("s1") {
        (token_a, token_b)
    } else if token_b.symbol.ends_with("s1") {
        (token_b, token_a)
    } else {
        return Ok(None);
    };
    
    if usdc_token.symbol == "USDC" {
        Ok(Some((equity_token, usdc_token)))
    } else {
        Ok(None)
    }
}

fn handle_trade_processing(
    event: &Event,
    trade: &TradeInfo, 
    equity_token: &Token,
    usdc_token: &Token,
    db: &Database
) -> Result<(), ProcessingError> {
    if let Ok(existing) = db.find_trade(&event.tx_hash, event.log_index) {
        handle_existing_trade(existing, trade, db)
    } else {
        handle_new_trade(event, trade, equity_token, usdc_token, db)
    }
}
```

**Use pattern matching with guards:**

Instead of

```rust
if let Some(data) = input {
    if state == State::Ready {
        if data.is_valid() {
            process(data)
        } else {
            Err(Error::InvalidData)
        }
    } else {
        Err(Error::NotReady)
    }
} else {
    if state == State::Ready {
        Err(Error::NoData)
    } else {
        Err(Error::NotReady)
    }
}
```

Write

```rust
match (input, state) {
    (Some(data), State::Ready) if data.is_valid() => process(data),
    (Some(_), State::Ready) => Err(Error::InvalidData),
    (None, _) => Err(Error::NoData),
    _ => Err(Error::NotReady),
}
```

**Prefer iterator chains over nested loops:**

Instead of

```rust
let mut results = Vec::new();
for trade in &trades {
    if trade.is_valid() {
        match process_trade(trade) {
            Ok(result) => results.push(result),
            Err(e) => return Err(e),
        }
    }
}
Ok(results)
```

Write

```rust
trades
    .iter()
    .filter(|t| t.is_valid())
    .map(|t| process_trade(t))
    .collect::<Result<Vec<_>, _>>()
```

#### Struct field access

Avoid creating unnecessary constructors or getters when they don't add logic beyond setting/getting field values. Use public fields directly instead.

**Prefer direct field access:**

```rust
pub struct SchwabTokens {
    pub access_token: String,
    pub access_token_fetched_at: DateTime<Utc>,
    pub refresh_token: String,
    pub refresh_token_fetched_at: DateTime<Utc>,
}

// Create with struct literal syntax
let tokens = SchwabTokens {
    access_token: "token123".to_string(),
    access_token_fetched_at: Utc::now(),
    refresh_token: "refresh456".to_string(),
    refresh_token_fetched_at: Utc::now(),
};

// Access fields directly
println!("Token: {}", tokens.access_token);
```

**Avoid unnecessary constructors and getters:**

```rust
// Don't create these unless they add meaningful logic
impl SchwabTokens {
    // Unnecessary - just sets fields without additional logic
    pub fn new(access_token: String, /* ... */) -> Self { /* ... */ }
    
    // Unnecessary - just returns field value
    pub fn access_token(&self) -> &str { &self.access_token }
}
```

This preserves argument clarity and avoids losing information about what each field represents.<|MERGE_RESOLUTION|>--- conflicted
+++ resolved
@@ -32,11 +32,7 @@
 ### Development Tools
 
 - `rainix-rs-static` - Run Rust static analysis
-<<<<<<< HEAD
 - `cargo clippy --all-targets --all-features -- -D clippy::all` - Run Clippy for linting
-=======
-- `cargo clippy -- -D clippy::all` - Run Clippy for linting
->>>>>>> cba7a1f4
 - `cargo fmt` - Format code
 - `cargo-tarpaulin --skip-clean --out Html` - Generate test coverage report
 
