# CLAUDE.md

This file provides guidance to Claude Code (claude.ai/code) when working with
code in this repository.

<<<<<<< HEAD
## Project Overview

This is a Rust-based arbitrage bot for tokenized equities that monitors onchain
trades via the Raindex orderbook and executes offsetting trades on Charles
Schwab to maintain market-neutral positions. The bot bridges the gap between
onchain tokenized equity markets and traditional brokerage platforms by
exploiting price discrepancies.

## Key Development Commands

### Workspace Structure

This project uses a Cargo workspace with:
- **Root crate (`st0x-arbot`)**: Main arbitrage bot application
- **Broker crate (`st0x-broker`)**: Standalone broker abstraction library

### Building & Running

- `cargo build` - Build all workspace members
- `cargo build -p st0x-arbot` - Build main crate only
- `cargo build -p st0x-broker` - Build broker crate only
- `cargo run --bin server` - Run the main arbitrage bot
- `cargo run --bin cli -- auth` - Run the authentication flow for Charles Schwab OAuth setup
- `cargo run --bin cli -- test -t AAPL -q 100 -d buy` - Test trading functionality with mock broker
- `cargo run --bin cli` - Run the command-line interface for manual operations

### Testing

- `cargo test -q` - Run all tests (both main and broker crates)
- `cargo test -q --lib` - Run library tests only
- `cargo test -p st0x-broker -q` - Run broker crate tests only
- `cargo test -p st0x-arbot -q` - Run main crate tests only
- `cargo test -q <test_name>` - Run specific test

### Database Management

- `sqlx db create` - Create the database
- `sqlx migrate run` - Apply database migrations
- `sqlx migrate revert` - Revert last migration
- `sqlx migrate reset -y` - Drop the database and re-run all migrations
- Database URL configured via `DATABASE_URL` environment variable

### Development Tools

- `rainix-rs-static` - Run Rust static analysis
- `cargo clippy --all-targets --all-features -- -D clippy::all` - Run Clippy for
  linting
- `cargo fmt` - Format code
- `cargo-tarpaulin --skip-clean --out Html` - Generate test coverage report

### Nix Development Environment

- `nix develop` - Enter development shell with all dependencies
- `nix run .#prepSolArtifacts` - Build Solidity artifacts for orderbook
  interface
- `nix run .#checkTestCoverage` - Generate test coverage report

## Development Workflow Notes

- When running `git diff`, make sure to add `--no-pager` to avoid opening it in
  the interactive view, e.g. `git --no-pager diff`

## Architecture Overview

### Broker Abstraction Layer

**Design Principle**: The application uses a generic broker trait to support multiple trading platforms while maintaining type safety and zero-cost abstractions.

**Broker Trait (`st0x-broker` crate)**:
- Generic interface for executing trades across different brokers
- Associated types for `Error`, `OrderId`, and `Config` allow broker-specific implementations
- Key methods: `try_from_config()`, `wait_until_market_open()`, `place_market_order()`, `get_order_status()`
- Runtime broker selection via `--dry-run` flag (TestBroker vs SchwabBroker)

**Supported Brokers**:
- **SchwabBroker**: Production Charles Schwab API integration with OAuth 2.0, market hours validation, and real order execution
- **TestBroker**: Mock implementation for testing and dry-run scenarios with configurable failure modes

**Type Safety Features**:
- Newtypes: `Symbol`, `Shares`, `Direction` prevent mixing incompatible values
- Order lifecycle modeling: `OrderState` enum encodes valid order states
- Compile-time broker configuration validation

**Integration with Main Application**:
- Main crate remains broker-agnostic using generic `Broker` trait
- Broker-specific logic (token refresh, market hours) handled through trait methods
- Clean separation: broker concerns stay in `st0x-broker` crate, orchestration in main crate

### Core Event Processing Flow

**Main Event Loop ([`launch` function in `src/lib.rs`])**

- Monitors two concurrent WebSocket event streams: `ClearV2` and `TakeOrderV2`
  from the Raindex orderbook
- Uses `tokio::select!` to handle events from either stream without blocking
- Converts blockchain events to structured `Trade` objects for processing

**Trade Conversion Logic ([`Trade` struct and methods in `src/trade/mod.rs`])**

- Parses onchain events into actionable trade data with strict validation
- Expects symbol pairs of USDC + tokenized equity with "0x" suffix (e.g.,
  "AAPL0x")
- Determines Schwab trade direction: buying tokenized equity onchain → selling
  on Schwab
- Calculates prices in cents and maintains onchain/offchain trade ratios

**Async Event Processing Architecture**

- Each blockchain event spawns independent async execution flow
- Handles throughput mismatch: fast onchain events vs slower Schwab API calls
- No artificial concurrency limits - processes events as they arrive
- Flow: Parse Event → SQLite Deduplication Check → Schwab API Call → Record
  Result

### Authentication & API Integration

**Charles Schwab OAuth (`src/schwab.rs`)**

- OAuth 2.0 flow with 30-minute access tokens and 7-day refresh tokens
- Token storage and retrieval from SQLite database
- Comprehensive error handling for authentication failures

**Symbol Caching (`crate::symbol::cache::SymbolCache`)**

- Thread-safe caching of ERC20 token symbols using `tokio::sync::RwLock`
- Prevents repeated RPC calls for the same token addresses

### Database Schema & Idempotency

**SQLite Tables:**

- `onchain_trades`: Immutable blockchain trade records

  - `id`: Primary key (auto-increment)
  - `tx_hash`: Transaction hash (66 chars, 0x-prefixed)
  - `log_index`: Event log index (non-negative)
  - `symbol`: Asset symbol (non-empty string)
  - `amount`: Trade quantity (positive real number)
  - `direction`: Trade direction ('BUY' or 'SELL')
  - `price_usdc`: Price in USDC (positive real number)
  - `created_at`: Timestamp (default CURRENT_TIMESTAMP)
  - Unique constraint: `(tx_hash, log_index)`

- `offchain_trades`: Offchain broker order execution tracking

  - `id`: Primary key (auto-increment)
  - `symbol`: Asset symbol (non-empty string)
  - `shares`: Whole shares executed (positive integer)
  - `direction`: Execution direction ('BUY' or 'SELL')
  - `order_id`: Schwab order ID (nullable, non-empty if present)
  - `price_cents`: Execution price in cents (nullable, non-negative)
  - `status`: Execution status ('PENDING', 'COMPLETED', 'FAILED')
  - `executed_at`: Execution timestamp (nullable)
  - Check constraints ensure consistent status transitions

- `trade_accumulators`: Unified position tracking per symbol

  - `symbol`: Primary key (non-empty string)
  - `net_position`: Running net position (real number)
  - `accumulated_long`: Fractional shares for buying (non-negative)
  - `accumulated_short`: Fractional shares for selling (non-negative)
  - `pending_execution_id`: Reference to pending execution (nullable)
  - `last_updated`: Last update timestamp (default CURRENT_TIMESTAMP)

- `trade_execution_links`: Many-to-many audit trail

  - `id`: Primary key (auto-increment)
  - `trade_id`: Foreign key to onchain_trades
  - `execution_id`: Foreign key to offchain_trades
  - `contributed_shares`: Fractional shares contributed (positive)
  - `created_at`: Link creation timestamp
  - Unique constraint: `(trade_id, execution_id)`

- `schwab_auth`: OAuth token storage (sensitive data)

  - `id`: Primary key (constrained to 1 for singleton)
  - `access_token`: Current access token
  - `access_token_fetched_at`: Access token timestamp
  - `refresh_token`: Current refresh token
  - `refresh_token_fetched_at`: Refresh token timestamp

- `event_queue`: Idempotent event processing queue

  - `id`: Primary key (auto-increment)
  - `tx_hash`: Transaction hash (66 chars, 0x-prefixed)
  - `log_index`: Event log index (non-negative)
  - `block_number`: Block number (non-negative)
  - `event_data`: JSON serialized event (non-empty)
  - `processed`: Processing status (boolean, default false)
  - `created_at`: Queue entry timestamp
  - `processed_at`: Processing completion timestamp (nullable)
  - Unique constraint: `(tx_hash, log_index)`

- `symbol_locks`: Per-symbol execution concurrency control

  - `symbol`: Primary key (non-empty string)
  - `locked_at`: Lock acquisition timestamp

**Idempotency Controls:**

- Uses `(tx_hash, log_index)` as unique identifier to prevent duplicate trade
  execution
- Trade status tracking: pending → completed/failed
- Retry logic with exponential backoff for failed trades

### Configuration

Environment variables (can be set via `.env` file):

- `DATABASE_URL`: SQLite database path
- `WS_RPC_URL`: WebSocket RPC endpoint for blockchain monitoring
- `ORDERBOOK`: Raindex orderbook contract address
- `ORDER_OWNER`: Owner address of orders to monitor for trades
- `APP_KEY`, `APP_SECRET`: Charles Schwab API credentials
- `REDIRECT_URI`: OAuth redirect URI (default: https://127.0.0.1)
- `BASE_URL`: Schwab API base URL (default: https://api.schwabapi.com)

### Charles Schwab Setup Process

1. Create Charles Schwab brokerage account (Charles Schwab International if
   outside US)
2. Register developer account at https://developer.schwab.com/
3. Set up as Individual Developer and request Trader API access
4. Include your Charles Schwab account number in the API access request
5. Wait 3-5 days for account linking approval

#### 5. Requirements for New Brokers

- **Implement all trait methods**: Especially `try_from_config()`, `place_market_order()`, and `get_order_status()`
- **Handle authentication**: Manage API keys, tokens, or session management as needed
- **Market hours support**: Implement `wait_until_market_open()` for the broker's supported markets
- **Error handling**: Map broker-specific errors to `BrokerError` enum
- **Testing**: Add comprehensive unit tests using the broker's sandbox/paper trading environment
- **Documentation**: Add broker-specific setup instructions and API documentation

#### 6. Benefits of This Architecture

- **Zero changes to core bot logic**: Main application remains broker-agnostic
- **Type safety**: Compile-time verification of broker compatibility
- **Independent testing**: Each broker can be tested in isolation
- **Extensible**: Easy to add new brokers without affecting existing ones
- **Performance**: Zero-cost abstractions via generics (no dynamic dispatch in hot paths)

### Code Quality & Best Practices

- **Event-Driven Architecture**: Each trade spawns independent async task for
  maximum throughput
- **SQLite Persistence**: Embedded database for trade tracking and
  authentication tokens
- **Symbol Suffix Convention**: Tokenized equities use "0x" suffix to
  distinguish from base assets
- **Price Direction Logic**: Onchain buy = offchain sell (and vice versa) to
  maintain market-neutral positions
- **Comprehensive Error Handling**: Custom error types (`OnChainError`,
  `SchwabError`) with proper propagation
- **Type Modeling**: Make invalid states unrepresentable through the type
  system. Use algebraic data types (ADTs) and enums to encode business rules and
  state transitions directly in types rather than relying on runtime validation.
  Examples:
  - Use enum variants to represent mutually exclusive states instead of multiple
    boolean flags
  - Encode state-specific data within enum variants rather than using nullable
    fields
  - Use newtypes for domain concepts to prevent mixing incompatible values
  - Leverage the type system to enforce invariants at compile time
- **Schema Design**: Avoid database columns that can contradict each other. Use
  constraints and proper normalization to ensure data consistency at the
  database level. Align database schemas with type modeling principles where
  possible
- **Functional Programming Patterns**: Favor FP and ADT patterns over OOP
  patterns. Avoid unnecessary encapsulation, inheritance hierarchies, or
  getter/setter patterns that don't make sense with Rust's algebraic data types.
  Use pattern matching, combinators, and type-driven design
- **Idiomatic Functional Programming**: Prefer iterator-based functional
  programming patterns over imperative loops unless it increases complexity. Use
  itertools to be able to do more with iterators and functional programming in
  Rust
- **Comments**: Follow comprehensive commenting guidelines (see detailed section
  below)
- **Spacing**: Leave an empty line in between code blocks to allow vim curly
  braces jumping between blocks and for easier reading
- **Import Conventions**: Use qualified imports when they prevent ambiguity
  (e.g. `contract::Error` for `alloy::contract::Error`), but avoid them when the
  module is clear (e.g. use `info!` instead of `tracing::info!`). Generally
  avoid imports inside functions. We don't do function-level imports, instead we
  do top-of-module imports. Note that I said top-of-module and not top-of-file,
  e.g. imports required only inside a tests module should be done in the module
  and not hidden behind #[cfg(test)] at the top of the file
- **Error Handling**: Avoid `unwrap()` even post-validation since validation
  logic changes might leave panics in the codebase
- **Visibility Levels**: Always keep visibility levels as restrictive as
  possible (prefer `pub(crate)` over `pub`, private over `pub(crate)`) to enable
  better dead code detection by the compiler and tooling. This makes the
  codebase easier to navigate and understand by making the relevance scope
  explicit
- **Module Organization**: Organize modules by business domain, not by
  implementation artifacts or language primitives. Avoid modules that become
  dumping grounds for unrelated code that happens to use the same language
  feature. Instead, group code by the business logic it implements. Common
  anti-patterns to avoid:
  - ❌ **Language primitive modules**: `types.rs`, `impls.rs`, `trait.rs`,
    `traits.rs` - these group code by what language feature it uses rather than
    what business problem it solves
  - ❌ **Catch-all modules**: `utils.rs`, `helpers.rs`, `common.rs` - these
    become dumping grounds for unrelated utility functions that don't belong
    together
  - ❌ **Cross-cutting concern modules**: `errors.rs`, `models.rs` - while these
    aren't language primitives, they don't scale because they mix unrelated
    domain concepts (broker errors with onchain errors, user models with trade
    models, etc.)
  - ✅ **Domain-based modules**: `crates/broker/src/lib.rs` (contains broker
    trait, domain types, errors, and implementations), `src/onchain/mod.rs`
    (contains blockchain event handling logic), `src/conductor.rs` (contains
    trade orchestration logic)

### Testing Strategy

- **Mock Blockchain Interactions**: Uses `alloy::providers::mock::Asserter` for
  deterministic testing
- **HTTP API Mocking**: `httpmock` crate for Charles Schwab API testing
- **Database Isolation**: In-memory SQLite databases for test isolation
- **Edge Case Coverage**: Comprehensive error scenario testing for trade
  conversion logic
- **Testing Principle**: Only cover happy paths with all components working and
  connected in integration tests and cover everything in unit tests
- **Debugging failing tests**: When debugging tests with failing assert! macros,
  add additional context to the assert! macro instead of adding temporary
  println! statements
- **Test Quality**: Never write tests that only exercise language features
  without testing our application logic. Tests should verify actual business
  logic, not just struct field assignments or basic language operations

#### Writing Meaningful Tests

Tests should verify our application logic, not just language features. Avoid
tests that only exercise struct construction or field access without testing any
business logic.

##### ❌ Bad: Testing language features instead of our code

```rust
#[test]
fn test_order_poller_config_custom() {
    let config = OrderPollerConfig {
        polling_interval: Duration::from_secs(30),
        max_jitter: Duration::from_secs(10),
    };

    assert_eq!(config.polling_interval, Duration::from_secs(30));
    assert_eq!(config.max_jitter, Duration::from_secs(10));
}
```

This test creates a struct and verifies field assignments, but doesn't test any
of our code logic - it only tests Rust's struct field assignment mechanism.

##### ✅ Good: Testing actual business logic

```rust
#[test]
fn test_order_poller_respects_jitter_bounds() {
    let config = OrderPollerConfig {
        polling_interval: Duration::from_secs(60),
        max_jitter: Duration::from_secs(10),
    };
    
    let actual_delay = config.calculate_next_poll_delay();
    
    assert!(actual_delay >= Duration::from_secs(60));
    assert!(actual_delay <= Duration::from_secs(70));
}
```

This test verifies that our jitter calculation logic works correctly within
expected bounds.

### Workflow Best Practices

- **Always run tests, clippy, and formatters before handing over a piece of
  work**
  - Run tests first, as changing tests can break clippy
  - Run clippy next, as fixing linting errors can break formatting
  - Deny warnings when running clippy
  - Always run `cargo fmt` last to ensure clean code formatting

#### CRITICAL: Lint Policy

**NEVER add `#[allow(clippy::*)]` attributes or disable any lints without
explicit permission.** This is strictly forbidden. When clippy reports issues,
you MUST fix the underlying code problems, not suppress the warnings.

**Required approach for clippy issues:**

1. **Refactor the code** to address the root cause of the lint violation
2. **Break down large functions** into smaller, more focused functions
3. **Improve code structure** to meet clippy's standards
4. **Use proper error handling** instead of suppressing warnings

**Examples of FORBIDDEN practices:**

```rust
// ❌ NEVER DO THIS - Suppressing lints is forbidden
#[allow(clippy::too_many_lines)]
fn large_function() { /* ... */ }

#[allow(clippy::needless_continue)]
// ❌ NEVER DO THIS - Fix the code structure instead
```

**Required approach:**

```rust
// ✅ CORRECT - Refactor to address the issue
fn process_data() -> Result<(), Error> {
    let data = get_data()?;
    validate_data(&data)?;
    save_data(&data)?;
    Ok(())
}

fn validate_data(data: &Data) -> Result<(), Error> {
    // Extracted validation logic
}

fn save_data(data: &Data) -> Result<(), Error> {
    // Extracted saving logic
}
```

**If you encounter a clippy issue:**

1. Understand WHY clippy is flagging the code
2. Refactor the code to address the underlying problem
3. If you believe a lint is incorrect, ask for permission before suppressing it
4. Document your reasoning if given permission to suppress a specific lint

This policy ensures code quality remains high and prevents technical debt
accumulation through lint suppression.

### Commenting Guidelines

Code should be primarily self-documenting through clear naming, structure, and
type modeling. Comments should only be used when they add meaningful context
that cannot be expressed through code structure alone.

#### When to Use Comments

##### ✅ DO comment when:

- **Complex business logic**: Explaining non-obvious domain-specific rules or
  calculations
- **Algorithm rationale**: Why a particular approach was chosen over
  alternatives
- **External system interactions**: Behavior that depends on external APIs or
  protocols
- **Non-obvious technical constraints**: Performance considerations, platform
  limitations
- **Test data context**: Explaining what mock values represent or test scenarios
- **Workarounds**: Temporary solutions with context about why they exist

##### ❌ DON'T comment when:

- The code is self-explanatory through naming and structure
- Restating what the code obviously does
- Describing function signatures (use doc comments instead)
- Adding obvious test setup descriptions
- Marking code sections that are clear from structure

#### Good Comment Examples

```rust
// If the on-chain order has USDC as input and an 0x tokenized stock as
// output then it means the order received USDC and gave away an 0x  
// tokenized stock, i.e. sold, which means that to take the opposite
// trade in schwab we need to buy and vice versa.
let (schwab_ticker, schwab_instruction) = 
    if onchain_input_symbol == "USDC" && onchain_output_symbol.ends_with("0x") {
        // ... complex mapping logic
    }

// We need to get the corresponding AfterClear event as ClearV2 doesn't
// contain the amounts. So we query the same block number, filter out
// logs with index lower than the ClearV2 log index and with tx hashes
// that don't match the ClearV2 tx hash.
let after_clear_logs = provider.get_logs(/* ... */).await?;

// Test data representing 9 shares with 18 decimal places
alice_output: U256::from_str("9000000000000000000").unwrap(), // 9 shares (18 dps)

/// Helper that converts a fixed-decimal `U256` amount into an `f64` using
/// the provided number of decimals.
///
/// NOTE: Parsing should never fail but precision may be lost.
fn u256_to_f64(amount: U256, decimals: u8) -> Result<f64, ParseFloatError> {
```

#### Bad Comment Examples

```rust
// ❌ Redundant - the function name says this
// Spawn background token refresh task
spawn_automatic_token_refresh(pool, env);

// ❌ Obvious from context
// Store test tokens
let tokens = SchwabTokens { /* ... */ };
tokens.store(&pool).await.unwrap();

// ❌ Just restating the code
// Mock account hash endpoint
let mock = server.mock(|when, then| {
    when.method(GET).path("/trader/v1/accounts/accountNumbers");
    // ...
});

// ❌ Test section markers that add no value
// 1. Test token refresh integration
let result = refresh_tokens(&pool).await;

// ❌ Explaining what the code obviously does
// Execute the order
execute_schwab_order(env, pool, trade).await;

// ❌ Obvious variable assignments
// Create a trade
let trade = Trade { /* ... */ };

// ❌ Test setup that's clear from code structure
// Verify mocks were called
mock.assert();

// ❌ Obvious control flow
// Save trade to DB
trade.try_save_to_db(&pool).await?;
```

#### Function Documentation

Use Rust doc comments (`///`) for public APIs:

```rust
/// Validates Schwab authentication tokens and refreshes if needed.
/// 
/// Returns `SchwabError::RefreshTokenExpired` if the refresh token
/// has expired and manual re-authentication is required.
pub async fn refresh_if_needed(pool: &SqlitePool) -> Result<bool, SchwabError> {
```

#### Comment Maintenance

- Remove comments when refactoring makes them obsolete
- Update comments when changing the logic they describe
- If a comment is needed to explain what code does, consider refactoring for
  clarity
- Keep comments concise and focused on the "why" rather than the "what"

### Code style

#### Use `.unwrap` over boolean result assertions in tests

Instead of

```rust
assert!(result.is_err());
assert!(matches!(result.unwrap_err(), SchwabError::Reqwest(_)));
```

or

```rust
assert!(result.is_ok());
assert_eq!(result.unwrap(), "refreshed_access_token");
```

Write

```rust
assert!(matches!(result.unwrap_err(), SchwabError::Reqwest(_)));
```

and

```rust
assert_eq!(result.unwrap(), "refreshed_access_token");
```

so that if we get an unexpected result value, we immediately see the value.

#### Type modeling examples

##### Make invalid states unrepresentable:

Instead of using multiple fields that can contradict each other:

```rust
// ❌ Bad: Multiple fields can be in invalid combinations
pub struct Order {
    pub status: String,  // "pending", "completed", "failed"
    pub order_id: Option<String>,  // Some when completed, None when pending
    pub executed_at: Option<DateTime<Utc>>,  // Some when completed
    pub price_cents: Option<i64>,  // Some when completed
    pub error_reason: Option<String>,  // Some when failed
}
```

Use enum variants to encode valid states:

```rust
// ✅ Good: Each state has exactly the data it needs
pub enum OrderStatus {
    Pending,
    Completed {
        order_id: String,
        executed_at: DateTime<Utc>,
        price_cents: i64,
    },
    Failed {
        failed_at: DateTime<Utc>,
        error_reason: String,
    },
}
```

##### Use newtypes for domain concepts:

```rust
// ❌ Bad: Easy to mix up parameters of the same type
fn place_order(symbol: String, account: String, amount: i64, price: i64) { }

// ✅ Good: Type system prevents mixing incompatible values
#[derive(Debug, Clone)]
struct Symbol(String);

#[derive(Debug, Clone)]
struct AccountId(String);

#[derive(Debug)]
struct Shares(i64);

#[derive(Debug)]
struct PriceCents(i64);

fn place_order(symbol: Symbol, account: AccountId, amount: Shares, price: PriceCents) { }
```

##### The Typestate Pattern:

The typestate pattern encodes information about an object's runtime state in its
compile-time type. This moves state-related errors from runtime to compile time,
eliminating runtime checks and making illegal states unrepresentable.

```rust
// ✅ Good: Typestate pattern with zero-cost state transitions
struct Start;
struct InProgress;
struct Complete;

// Generic struct with state parameter
struct Task<State> {
    data: TaskData,
    state: State,  // Can store state-specific data
}

// Operations only available in Start state
impl Task<Start> {
    fn new() -> Self {
        Task { data: TaskData::new(), state: Start }
    }
    
    fn begin(self) -> Task<InProgress> {
        // Consumes self, returns new state
        Task { data: self.data, state: InProgress }
    }
}

// Operations only available in InProgress state
impl Task<InProgress> {
    fn work(&mut self) {
        // Can mutate without changing state
    }
    
    fn complete(self) -> Task<Complete> {
        // State transition consumes self
        Task { data: self.data, state: Complete }
    }
}

// Operations available in multiple states
impl<S> Task<S> {
    fn description(&self) -> &str {
        &self.data.description
    }
}
```

##### Session Types and Protocol Enforcement:

```rust
// ✅ Good: Enforce protocol sequences at compile time
struct Unauthenticated;
struct Authenticated { token: String };
struct Active { token: String, session_id: u64 };

struct Connection<State> {
    socket: TcpStream,
    state: State,
}

impl Connection<Unauthenticated> {
    fn authenticate(self, credentials: &Credentials) 
        -> Result<Connection<Authenticated>, AuthError> {
        let token = perform_auth(&self.socket, credentials)?;
        Ok(Connection {
            socket: self.socket,
            state: Authenticated { token },
        })
    }
}

impl Connection<Authenticated> {
    fn start_session(self) -> Connection<Active> {
        let session_id = generate_session_id();
        Connection {
            socket: self.socket,
            state: Active { 
                token: self.state.token,
                session_id,
            },
        }
    }
}

impl Connection<Active> {
    fn send_message(&mut self, msg: &Message) {
        // Can only send messages in active state
    }
}
```

##### Builder Pattern with Typestate:

```rust
// ✅ Good: Can't build incomplete objects at compile time
struct NoUrl;
struct HasUrl;
struct NoMethod;
struct HasMethod;

struct RequestBuilder<U, M> {
    url: Option<String>,
    method: Option<Method>,
    headers: Vec<Header>,
    _url: PhantomData<U>,
    _method: PhantomData<M>,
}

impl RequestBuilder<NoUrl, NoMethod> {
    fn new() -> Self {
        RequestBuilder {
            url: None,
            method: None,
            headers: Vec::new(),
            _url: PhantomData,
            _method: PhantomData,
        }
    }
}

impl<M> RequestBuilder<NoUrl, M> {
    fn url(self, url: String) -> RequestBuilder<HasUrl, M> {
        RequestBuilder {
            url: Some(url),
            method: self.method,
            headers: self.headers,
            _url: PhantomData,
            _method: PhantomData,
        }
    }
}

impl<U> RequestBuilder<U, NoMethod> {
    fn method(self, method: Method) -> RequestBuilder<U, HasMethod> {
        RequestBuilder {
            url: self.url,
            method: Some(method),
            headers: self.headers,
            _url: PhantomData,
            _method: PhantomData,
        }
    }
}

// Can only build when we have both URL and method
impl RequestBuilder<HasUrl, HasMethod> {
    fn build(self) -> Request {
        Request {
            url: self.url.unwrap(), // Safe due to typestate
            method: self.method.unwrap(), // Safe due to typestate
            headers: self.headers,
        }
    }
}

// Usage: won't compile without setting both url and method
let request = RequestBuilder::new()
    .url("https://api.example.com".into())
    .method(Method::GET)
    .build();
```

#### Avoid deep nesting

Prefer flat code over deeply nested blocks to improve readability and
maintainability.

##### Use early returns:

Instead of

```rust
fn process_data(data: Option<&str>) -> Result<String, Error> {
    if let Some(data) = data {
        if !data.is_empty() {
            if data.len() > 5 {
                Ok(data.to_uppercase())
            } else {
                Err(Error::TooShort)
            }
        } else {
            Err(Error::Empty)
        }
    } else {
        Err(Error::None)
    }
}
```

Write

```rust
fn process_data(data: Option<&str>) -> Result<String, Error> {
    let data = data.ok_or(Error::None)?;
    
    if data.is_empty() {
        return Err(Error::Empty);
    }
    
    if data.len() <= 5 {
        return Err(Error::TooShort);
    }
    
    Ok(data.to_uppercase())
}
```

##### Use let-else pattern for guard clauses:

The let-else pattern (available since Rust 1.65) is excellent for reducing
nesting when you need to extract a value or return early:

Instead of

```rust
fn process_event(event: &QueuedEvent) -> Result<Trade, Error> {
    if let Some(trade_data) = convert_event_to_trade(event) {
        if trade_data.is_valid() {
            if let Some(symbol) = trade_data.extract_symbol() {
                Ok(Trade::new(symbol, trade_data))
            } else {
                Err(Error::NoSymbol)
            }
        } else {
            Err(Error::InvalidTrade)
        }
    } else {
        Err(Error::ConversionFailed)
    }
}
```

Write

```rust
fn process_event(event: &QueuedEvent) -> Result<Trade, Error> {
    let Some(trade_data) = convert_event_to_trade(event) else {
        return Err(Error::ConversionFailed);
    };
    
    if !trade_data.is_valid() {
        return Err(Error::InvalidTrade);
    }
    
    let Some(symbol) = trade_data.extract_symbol() else {
        return Err(Error::NoSymbol);
    };
    
    Ok(Trade::new(symbol, trade_data))
}
```

This pattern is particularly useful for:

- Extracting required values from Options
- Handling pattern matching that should cause early returns
- Reducing rightward drift in functions with multiple validation steps

##### Extract functions for complex logic:

Instead of

```rust
fn process_blockchain_event(event: &Event, db: &Database) -> Result<(), ProcessingError> {
    match event.event_type {
        EventType::ClearV2 => {
            if let Some(trade_data) = &event.trade_data {
                for trade in &trade_data.trades {
                    if trade.token_pair.len() == 2 {
                        if let (Some(token_a), Some(token_b)) = (&trade.token_pair[0], &trade.token_pair[1]) {
                            if token_a.symbol.ends_with("0x") || token_b.symbol.ends_with("0x") {
                                let (equity_token, usdc_token) = if token_a.symbol.ends_with("0x") {
                                    (token_a, token_b)
                                } else {
                                    (token_b, token_a)
                                };
                                
                                if usdc_token.symbol == "USDC" {
                                    if let Ok(existing) = db.find_trade(&event.tx_hash, event.log_index) {
                                        if existing.status != TradeStatus::Completed {
                                            // Process retry logic
                                            if existing.retry_count < 3 {
                                                match schwab_client.execute_trade(&trade) {
                                                    Ok(result) => {
                                                        db.update_trade_status(&existing.id, TradeStatus::Completed)?;
                                                    }
                                                    Err(e) => {
                                                        db.increment_retry_count(&existing.id)?;
                                                        if existing.retry_count >= 2 {
                                                            db.update_trade_status(&existing.id, TradeStatus::Failed)?;
                                                        }
                                                    }
                                                }
                                            }
                                        }
                                    } else {
                                        // New trade processing
                                        let new_trade = Trade::new(equity_token, usdc_token, &trade)?;
                                        db.insert_trade(&new_trade)?;
                                        match schwab_client.execute_trade(&new_trade) {
                                            Ok(result) => {
                                                db.update_trade_status(&new_trade.id, TradeStatus::Completed)?;
                                            }
                                            Err(e) => {
                                                db.update_trade_status(&new_trade.id, TradeStatus::Failed)?;
                                            }
                                        }
                                    }
                                }
                            }
                        }
                    }
                }
            }
        }
        EventType::TakeOrderV2 => {
            // Similar deeply nested logic for TakeOrderV2...
        }
        _ => return Err(ProcessingError::UnsupportedEventType),
    }
    Ok(())
}
```

Write

```rust
fn process_blockchain_event(event: &Event, db: &Database) -> Result<(), ProcessingError> {
    match event.event_type {
        EventType::ClearV2 => process_clear_event(event, db),
        EventType::TakeOrderV2 => process_take_order_event(event, db),
        _ => Err(ProcessingError::UnsupportedEventType),
    }
}

fn process_clear_event(event: &Event, db: &Database) -> Result<(), ProcessingError> {
    let trade_data = event.trade_data.as_ref().ok_or(ProcessingError::NoTradeData)?;
    
    for trade in &trade_data.trades {
        if let Some((equity_token, usdc_token)) = extract_valid_token_pair(trade)? {
            handle_trade_processing(event, trade, equity_token, usdc_token, db)?;
        }
    }
    Ok(())
}

fn extract_valid_token_pair(trade: &TradeInfo) -> Result<Option<(&Token, &Token)>, ProcessingError> {
    if trade.token_pair.len() != 2 {
        return Ok(None);
    }
    
    let (token_a, token_b) = (&trade.token_pair[0], &trade.token_pair[1]);
    let (equity_token, usdc_token) = if token_a.symbol.ends_with("0x") {
        (token_a, token_b)
    } else if token_b.symbol.ends_with("0x") {
        (token_b, token_a)
    } else {
        return Ok(None);
    };
    
    if usdc_token.symbol == "USDC" {
        Ok(Some((equity_token, usdc_token)))
    } else {
        Ok(None)
    }
}

fn handle_trade_processing(
    event: &Event,
    trade: &TradeInfo, 
    equity_token: &Token,
    usdc_token: &Token,
    db: &Database
) -> Result<(), ProcessingError> {
    if let Ok(existing) = db.find_trade(&event.tx_hash, event.log_index) {
        handle_existing_trade(existing, trade, db)
    } else {
        handle_new_trade(event, trade, equity_token, usdc_token, db)
    }
}
```

##### Use pattern matching with guards:

Instead of

```rust
if let Some(data) = input {
    if state == State::Ready {
        if data.is_valid() {
            process(data)
        } else {
            Err(Error::InvalidData)
        }
    } else {
        Err(Error::NotReady)
    }
} else {
    if state == State::Ready {
        Err(Error::NoData)
    } else {
        Err(Error::NotReady)
    }
}
```

Write

```rust
match (input, state) {
    (Some(data), State::Ready) if data.is_valid() => process(data),
    (Some(_), State::Ready) => Err(Error::InvalidData),
    (None, _) => Err(Error::NoData),
    _ => Err(Error::NotReady),
}
```

##### Prefer iterator chains over nested loops:

Instead of

```rust
let mut results = Vec::new();
for trade in &trades {
    if trade.is_valid() {
        match process_trade(trade) {
            Ok(result) => results.push(result),
            Err(e) => return Err(e),
        }
    }
}
Ok(results)
```

Write

```rust
trades
    .iter()
    .filter(|t| t.is_valid())
    .map(|t| process_trade(t))
    .collect::<Result<Vec<_>, _>>()
```

#### Struct field access

Avoid creating unnecessary constructors or getters when they don't add logic
beyond setting/getting field values. Use public fields directly instead.

##### Prefer direct field access:

```rust
pub struct SchwabTokens {
    pub access_token: String,
    pub access_token_fetched_at: DateTime<Utc>,
    pub refresh_token: String,
    pub refresh_token_fetched_at: DateTime<Utc>,
}

// Create with struct literal syntax
let tokens = SchwabTokens {
    access_token: "token123".to_string(),
    access_token_fetched_at: Utc::now(),
    refresh_token: "refresh456".to_string(),
    refresh_token_fetched_at: Utc::now(),
};

// Access fields directly
println!("Token: {}", tokens.access_token);
```

##### Avoid unnecessary constructors and getters:

```rust
// Don't create these unless they add meaningful logic
impl SchwabTokens {
    // Unnecessary - just sets fields without additional logic
    pub fn new(access_token: String, /* ... */) -> Self { /* ... */ }
    
    // Unnecessary - just returns field value
    pub fn access_token(&self) -> &str { &self.access_token }
}
```

This preserves argument clarity and avoids losing information about what each
field represents.
=======
Like all other AI agents working in this repo, Claude Code MUST obey @AGENTS.md
>>>>>>> 7945df27
<|MERGE_RESOLUTION|>--- conflicted
+++ resolved
@@ -3,1141 +3,4 @@
 This file provides guidance to Claude Code (claude.ai/code) when working with
 code in this repository.
 
-<<<<<<< HEAD
-## Project Overview
-
-This is a Rust-based arbitrage bot for tokenized equities that monitors onchain
-trades via the Raindex orderbook and executes offsetting trades on Charles
-Schwab to maintain market-neutral positions. The bot bridges the gap between
-onchain tokenized equity markets and traditional brokerage platforms by
-exploiting price discrepancies.
-
-## Key Development Commands
-
-### Workspace Structure
-
-This project uses a Cargo workspace with:
-- **Root crate (`st0x-arbot`)**: Main arbitrage bot application
-- **Broker crate (`st0x-broker`)**: Standalone broker abstraction library
-
-### Building & Running
-
-- `cargo build` - Build all workspace members
-- `cargo build -p st0x-arbot` - Build main crate only
-- `cargo build -p st0x-broker` - Build broker crate only
-- `cargo run --bin server` - Run the main arbitrage bot
-- `cargo run --bin cli -- auth` - Run the authentication flow for Charles Schwab OAuth setup
-- `cargo run --bin cli -- test -t AAPL -q 100 -d buy` - Test trading functionality with mock broker
-- `cargo run --bin cli` - Run the command-line interface for manual operations
-
-### Testing
-
-- `cargo test -q` - Run all tests (both main and broker crates)
-- `cargo test -q --lib` - Run library tests only
-- `cargo test -p st0x-broker -q` - Run broker crate tests only
-- `cargo test -p st0x-arbot -q` - Run main crate tests only
-- `cargo test -q <test_name>` - Run specific test
-
-### Database Management
-
-- `sqlx db create` - Create the database
-- `sqlx migrate run` - Apply database migrations
-- `sqlx migrate revert` - Revert last migration
-- `sqlx migrate reset -y` - Drop the database and re-run all migrations
-- Database URL configured via `DATABASE_URL` environment variable
-
-### Development Tools
-
-- `rainix-rs-static` - Run Rust static analysis
-- `cargo clippy --all-targets --all-features -- -D clippy::all` - Run Clippy for
-  linting
-- `cargo fmt` - Format code
-- `cargo-tarpaulin --skip-clean --out Html` - Generate test coverage report
-
-### Nix Development Environment
-
-- `nix develop` - Enter development shell with all dependencies
-- `nix run .#prepSolArtifacts` - Build Solidity artifacts for orderbook
-  interface
-- `nix run .#checkTestCoverage` - Generate test coverage report
-
-## Development Workflow Notes
-
-- When running `git diff`, make sure to add `--no-pager` to avoid opening it in
-  the interactive view, e.g. `git --no-pager diff`
-
-## Architecture Overview
-
-### Broker Abstraction Layer
-
-**Design Principle**: The application uses a generic broker trait to support multiple trading platforms while maintaining type safety and zero-cost abstractions.
-
-**Broker Trait (`st0x-broker` crate)**:
-- Generic interface for executing trades across different brokers
-- Associated types for `Error`, `OrderId`, and `Config` allow broker-specific implementations
-- Key methods: `try_from_config()`, `wait_until_market_open()`, `place_market_order()`, `get_order_status()`
-- Runtime broker selection via `--dry-run` flag (TestBroker vs SchwabBroker)
-
-**Supported Brokers**:
-- **SchwabBroker**: Production Charles Schwab API integration with OAuth 2.0, market hours validation, and real order execution
-- **TestBroker**: Mock implementation for testing and dry-run scenarios with configurable failure modes
-
-**Type Safety Features**:
-- Newtypes: `Symbol`, `Shares`, `Direction` prevent mixing incompatible values
-- Order lifecycle modeling: `OrderState` enum encodes valid order states
-- Compile-time broker configuration validation
-
-**Integration with Main Application**:
-- Main crate remains broker-agnostic using generic `Broker` trait
-- Broker-specific logic (token refresh, market hours) handled through trait methods
-- Clean separation: broker concerns stay in `st0x-broker` crate, orchestration in main crate
-
-### Core Event Processing Flow
-
-**Main Event Loop ([`launch` function in `src/lib.rs`])**
-
-- Monitors two concurrent WebSocket event streams: `ClearV2` and `TakeOrderV2`
-  from the Raindex orderbook
-- Uses `tokio::select!` to handle events from either stream without blocking
-- Converts blockchain events to structured `Trade` objects for processing
-
-**Trade Conversion Logic ([`Trade` struct and methods in `src/trade/mod.rs`])**
-
-- Parses onchain events into actionable trade data with strict validation
-- Expects symbol pairs of USDC + tokenized equity with "0x" suffix (e.g.,
-  "AAPL0x")
-- Determines Schwab trade direction: buying tokenized equity onchain → selling
-  on Schwab
-- Calculates prices in cents and maintains onchain/offchain trade ratios
-
-**Async Event Processing Architecture**
-
-- Each blockchain event spawns independent async execution flow
-- Handles throughput mismatch: fast onchain events vs slower Schwab API calls
-- No artificial concurrency limits - processes events as they arrive
-- Flow: Parse Event → SQLite Deduplication Check → Schwab API Call → Record
-  Result
-
-### Authentication & API Integration
-
-**Charles Schwab OAuth (`src/schwab.rs`)**
-
-- OAuth 2.0 flow with 30-minute access tokens and 7-day refresh tokens
-- Token storage and retrieval from SQLite database
-- Comprehensive error handling for authentication failures
-
-**Symbol Caching (`crate::symbol::cache::SymbolCache`)**
-
-- Thread-safe caching of ERC20 token symbols using `tokio::sync::RwLock`
-- Prevents repeated RPC calls for the same token addresses
-
-### Database Schema & Idempotency
-
-**SQLite Tables:**
-
-- `onchain_trades`: Immutable blockchain trade records
-
-  - `id`: Primary key (auto-increment)
-  - `tx_hash`: Transaction hash (66 chars, 0x-prefixed)
-  - `log_index`: Event log index (non-negative)
-  - `symbol`: Asset symbol (non-empty string)
-  - `amount`: Trade quantity (positive real number)
-  - `direction`: Trade direction ('BUY' or 'SELL')
-  - `price_usdc`: Price in USDC (positive real number)
-  - `created_at`: Timestamp (default CURRENT_TIMESTAMP)
-  - Unique constraint: `(tx_hash, log_index)`
-
-- `offchain_trades`: Offchain broker order execution tracking
-
-  - `id`: Primary key (auto-increment)
-  - `symbol`: Asset symbol (non-empty string)
-  - `shares`: Whole shares executed (positive integer)
-  - `direction`: Execution direction ('BUY' or 'SELL')
-  - `order_id`: Schwab order ID (nullable, non-empty if present)
-  - `price_cents`: Execution price in cents (nullable, non-negative)
-  - `status`: Execution status ('PENDING', 'COMPLETED', 'FAILED')
-  - `executed_at`: Execution timestamp (nullable)
-  - Check constraints ensure consistent status transitions
-
-- `trade_accumulators`: Unified position tracking per symbol
-
-  - `symbol`: Primary key (non-empty string)
-  - `net_position`: Running net position (real number)
-  - `accumulated_long`: Fractional shares for buying (non-negative)
-  - `accumulated_short`: Fractional shares for selling (non-negative)
-  - `pending_execution_id`: Reference to pending execution (nullable)
-  - `last_updated`: Last update timestamp (default CURRENT_TIMESTAMP)
-
-- `trade_execution_links`: Many-to-many audit trail
-
-  - `id`: Primary key (auto-increment)
-  - `trade_id`: Foreign key to onchain_trades
-  - `execution_id`: Foreign key to offchain_trades
-  - `contributed_shares`: Fractional shares contributed (positive)
-  - `created_at`: Link creation timestamp
-  - Unique constraint: `(trade_id, execution_id)`
-
-- `schwab_auth`: OAuth token storage (sensitive data)
-
-  - `id`: Primary key (constrained to 1 for singleton)
-  - `access_token`: Current access token
-  - `access_token_fetched_at`: Access token timestamp
-  - `refresh_token`: Current refresh token
-  - `refresh_token_fetched_at`: Refresh token timestamp
-
-- `event_queue`: Idempotent event processing queue
-
-  - `id`: Primary key (auto-increment)
-  - `tx_hash`: Transaction hash (66 chars, 0x-prefixed)
-  - `log_index`: Event log index (non-negative)
-  - `block_number`: Block number (non-negative)
-  - `event_data`: JSON serialized event (non-empty)
-  - `processed`: Processing status (boolean, default false)
-  - `created_at`: Queue entry timestamp
-  - `processed_at`: Processing completion timestamp (nullable)
-  - Unique constraint: `(tx_hash, log_index)`
-
-- `symbol_locks`: Per-symbol execution concurrency control
-
-  - `symbol`: Primary key (non-empty string)
-  - `locked_at`: Lock acquisition timestamp
-
-**Idempotency Controls:**
-
-- Uses `(tx_hash, log_index)` as unique identifier to prevent duplicate trade
-  execution
-- Trade status tracking: pending → completed/failed
-- Retry logic with exponential backoff for failed trades
-
-### Configuration
-
-Environment variables (can be set via `.env` file):
-
-- `DATABASE_URL`: SQLite database path
-- `WS_RPC_URL`: WebSocket RPC endpoint for blockchain monitoring
-- `ORDERBOOK`: Raindex orderbook contract address
-- `ORDER_OWNER`: Owner address of orders to monitor for trades
-- `APP_KEY`, `APP_SECRET`: Charles Schwab API credentials
-- `REDIRECT_URI`: OAuth redirect URI (default: https://127.0.0.1)
-- `BASE_URL`: Schwab API base URL (default: https://api.schwabapi.com)
-
-### Charles Schwab Setup Process
-
-1. Create Charles Schwab brokerage account (Charles Schwab International if
-   outside US)
-2. Register developer account at https://developer.schwab.com/
-3. Set up as Individual Developer and request Trader API access
-4. Include your Charles Schwab account number in the API access request
-5. Wait 3-5 days for account linking approval
-
-#### 5. Requirements for New Brokers
-
-- **Implement all trait methods**: Especially `try_from_config()`, `place_market_order()`, and `get_order_status()`
-- **Handle authentication**: Manage API keys, tokens, or session management as needed
-- **Market hours support**: Implement `wait_until_market_open()` for the broker's supported markets
-- **Error handling**: Map broker-specific errors to `BrokerError` enum
-- **Testing**: Add comprehensive unit tests using the broker's sandbox/paper trading environment
-- **Documentation**: Add broker-specific setup instructions and API documentation
-
-#### 6. Benefits of This Architecture
-
-- **Zero changes to core bot logic**: Main application remains broker-agnostic
-- **Type safety**: Compile-time verification of broker compatibility
-- **Independent testing**: Each broker can be tested in isolation
-- **Extensible**: Easy to add new brokers without affecting existing ones
-- **Performance**: Zero-cost abstractions via generics (no dynamic dispatch in hot paths)
-
-### Code Quality & Best Practices
-
-- **Event-Driven Architecture**: Each trade spawns independent async task for
-  maximum throughput
-- **SQLite Persistence**: Embedded database for trade tracking and
-  authentication tokens
-- **Symbol Suffix Convention**: Tokenized equities use "0x" suffix to
-  distinguish from base assets
-- **Price Direction Logic**: Onchain buy = offchain sell (and vice versa) to
-  maintain market-neutral positions
-- **Comprehensive Error Handling**: Custom error types (`OnChainError`,
-  `SchwabError`) with proper propagation
-- **Type Modeling**: Make invalid states unrepresentable through the type
-  system. Use algebraic data types (ADTs) and enums to encode business rules and
-  state transitions directly in types rather than relying on runtime validation.
-  Examples:
-  - Use enum variants to represent mutually exclusive states instead of multiple
-    boolean flags
-  - Encode state-specific data within enum variants rather than using nullable
-    fields
-  - Use newtypes for domain concepts to prevent mixing incompatible values
-  - Leverage the type system to enforce invariants at compile time
-- **Schema Design**: Avoid database columns that can contradict each other. Use
-  constraints and proper normalization to ensure data consistency at the
-  database level. Align database schemas with type modeling principles where
-  possible
-- **Functional Programming Patterns**: Favor FP and ADT patterns over OOP
-  patterns. Avoid unnecessary encapsulation, inheritance hierarchies, or
-  getter/setter patterns that don't make sense with Rust's algebraic data types.
-  Use pattern matching, combinators, and type-driven design
-- **Idiomatic Functional Programming**: Prefer iterator-based functional
-  programming patterns over imperative loops unless it increases complexity. Use
-  itertools to be able to do more with iterators and functional programming in
-  Rust
-- **Comments**: Follow comprehensive commenting guidelines (see detailed section
-  below)
-- **Spacing**: Leave an empty line in between code blocks to allow vim curly
-  braces jumping between blocks and for easier reading
-- **Import Conventions**: Use qualified imports when they prevent ambiguity
-  (e.g. `contract::Error` for `alloy::contract::Error`), but avoid them when the
-  module is clear (e.g. use `info!` instead of `tracing::info!`). Generally
-  avoid imports inside functions. We don't do function-level imports, instead we
-  do top-of-module imports. Note that I said top-of-module and not top-of-file,
-  e.g. imports required only inside a tests module should be done in the module
-  and not hidden behind #[cfg(test)] at the top of the file
-- **Error Handling**: Avoid `unwrap()` even post-validation since validation
-  logic changes might leave panics in the codebase
-- **Visibility Levels**: Always keep visibility levels as restrictive as
-  possible (prefer `pub(crate)` over `pub`, private over `pub(crate)`) to enable
-  better dead code detection by the compiler and tooling. This makes the
-  codebase easier to navigate and understand by making the relevance scope
-  explicit
-- **Module Organization**: Organize modules by business domain, not by
-  implementation artifacts or language primitives. Avoid modules that become
-  dumping grounds for unrelated code that happens to use the same language
-  feature. Instead, group code by the business logic it implements. Common
-  anti-patterns to avoid:
-  - ❌ **Language primitive modules**: `types.rs`, `impls.rs`, `trait.rs`,
-    `traits.rs` - these group code by what language feature it uses rather than
-    what business problem it solves
-  - ❌ **Catch-all modules**: `utils.rs`, `helpers.rs`, `common.rs` - these
-    become dumping grounds for unrelated utility functions that don't belong
-    together
-  - ❌ **Cross-cutting concern modules**: `errors.rs`, `models.rs` - while these
-    aren't language primitives, they don't scale because they mix unrelated
-    domain concepts (broker errors with onchain errors, user models with trade
-    models, etc.)
-  - ✅ **Domain-based modules**: `crates/broker/src/lib.rs` (contains broker
-    trait, domain types, errors, and implementations), `src/onchain/mod.rs`
-    (contains blockchain event handling logic), `src/conductor.rs` (contains
-    trade orchestration logic)
-
-### Testing Strategy
-
-- **Mock Blockchain Interactions**: Uses `alloy::providers::mock::Asserter` for
-  deterministic testing
-- **HTTP API Mocking**: `httpmock` crate for Charles Schwab API testing
-- **Database Isolation**: In-memory SQLite databases for test isolation
-- **Edge Case Coverage**: Comprehensive error scenario testing for trade
-  conversion logic
-- **Testing Principle**: Only cover happy paths with all components working and
-  connected in integration tests and cover everything in unit tests
-- **Debugging failing tests**: When debugging tests with failing assert! macros,
-  add additional context to the assert! macro instead of adding temporary
-  println! statements
-- **Test Quality**: Never write tests that only exercise language features
-  without testing our application logic. Tests should verify actual business
-  logic, not just struct field assignments or basic language operations
-
-#### Writing Meaningful Tests
-
-Tests should verify our application logic, not just language features. Avoid
-tests that only exercise struct construction or field access without testing any
-business logic.
-
-##### ❌ Bad: Testing language features instead of our code
-
-```rust
-#[test]
-fn test_order_poller_config_custom() {
-    let config = OrderPollerConfig {
-        polling_interval: Duration::from_secs(30),
-        max_jitter: Duration::from_secs(10),
-    };
-
-    assert_eq!(config.polling_interval, Duration::from_secs(30));
-    assert_eq!(config.max_jitter, Duration::from_secs(10));
-}
-```
-
-This test creates a struct and verifies field assignments, but doesn't test any
-of our code logic - it only tests Rust's struct field assignment mechanism.
-
-##### ✅ Good: Testing actual business logic
-
-```rust
-#[test]
-fn test_order_poller_respects_jitter_bounds() {
-    let config = OrderPollerConfig {
-        polling_interval: Duration::from_secs(60),
-        max_jitter: Duration::from_secs(10),
-    };
-    
-    let actual_delay = config.calculate_next_poll_delay();
-    
-    assert!(actual_delay >= Duration::from_secs(60));
-    assert!(actual_delay <= Duration::from_secs(70));
-}
-```
-
-This test verifies that our jitter calculation logic works correctly within
-expected bounds.
-
-### Workflow Best Practices
-
-- **Always run tests, clippy, and formatters before handing over a piece of
-  work**
-  - Run tests first, as changing tests can break clippy
-  - Run clippy next, as fixing linting errors can break formatting
-  - Deny warnings when running clippy
-  - Always run `cargo fmt` last to ensure clean code formatting
-
-#### CRITICAL: Lint Policy
-
-**NEVER add `#[allow(clippy::*)]` attributes or disable any lints without
-explicit permission.** This is strictly forbidden. When clippy reports issues,
-you MUST fix the underlying code problems, not suppress the warnings.
-
-**Required approach for clippy issues:**
-
-1. **Refactor the code** to address the root cause of the lint violation
-2. **Break down large functions** into smaller, more focused functions
-3. **Improve code structure** to meet clippy's standards
-4. **Use proper error handling** instead of suppressing warnings
-
-**Examples of FORBIDDEN practices:**
-
-```rust
-// ❌ NEVER DO THIS - Suppressing lints is forbidden
-#[allow(clippy::too_many_lines)]
-fn large_function() { /* ... */ }
-
-#[allow(clippy::needless_continue)]
-// ❌ NEVER DO THIS - Fix the code structure instead
-```
-
-**Required approach:**
-
-```rust
-// ✅ CORRECT - Refactor to address the issue
-fn process_data() -> Result<(), Error> {
-    let data = get_data()?;
-    validate_data(&data)?;
-    save_data(&data)?;
-    Ok(())
-}
-
-fn validate_data(data: &Data) -> Result<(), Error> {
-    // Extracted validation logic
-}
-
-fn save_data(data: &Data) -> Result<(), Error> {
-    // Extracted saving logic
-}
-```
-
-**If you encounter a clippy issue:**
-
-1. Understand WHY clippy is flagging the code
-2. Refactor the code to address the underlying problem
-3. If you believe a lint is incorrect, ask for permission before suppressing it
-4. Document your reasoning if given permission to suppress a specific lint
-
-This policy ensures code quality remains high and prevents technical debt
-accumulation through lint suppression.
-
-### Commenting Guidelines
-
-Code should be primarily self-documenting through clear naming, structure, and
-type modeling. Comments should only be used when they add meaningful context
-that cannot be expressed through code structure alone.
-
-#### When to Use Comments
-
-##### ✅ DO comment when:
-
-- **Complex business logic**: Explaining non-obvious domain-specific rules or
-  calculations
-- **Algorithm rationale**: Why a particular approach was chosen over
-  alternatives
-- **External system interactions**: Behavior that depends on external APIs or
-  protocols
-- **Non-obvious technical constraints**: Performance considerations, platform
-  limitations
-- **Test data context**: Explaining what mock values represent or test scenarios
-- **Workarounds**: Temporary solutions with context about why they exist
-
-##### ❌ DON'T comment when:
-
-- The code is self-explanatory through naming and structure
-- Restating what the code obviously does
-- Describing function signatures (use doc comments instead)
-- Adding obvious test setup descriptions
-- Marking code sections that are clear from structure
-
-#### Good Comment Examples
-
-```rust
-// If the on-chain order has USDC as input and an 0x tokenized stock as
-// output then it means the order received USDC and gave away an 0x  
-// tokenized stock, i.e. sold, which means that to take the opposite
-// trade in schwab we need to buy and vice versa.
-let (schwab_ticker, schwab_instruction) = 
-    if onchain_input_symbol == "USDC" && onchain_output_symbol.ends_with("0x") {
-        // ... complex mapping logic
-    }
-
-// We need to get the corresponding AfterClear event as ClearV2 doesn't
-// contain the amounts. So we query the same block number, filter out
-// logs with index lower than the ClearV2 log index and with tx hashes
-// that don't match the ClearV2 tx hash.
-let after_clear_logs = provider.get_logs(/* ... */).await?;
-
-// Test data representing 9 shares with 18 decimal places
-alice_output: U256::from_str("9000000000000000000").unwrap(), // 9 shares (18 dps)
-
-/// Helper that converts a fixed-decimal `U256` amount into an `f64` using
-/// the provided number of decimals.
-///
-/// NOTE: Parsing should never fail but precision may be lost.
-fn u256_to_f64(amount: U256, decimals: u8) -> Result<f64, ParseFloatError> {
-```
-
-#### Bad Comment Examples
-
-```rust
-// ❌ Redundant - the function name says this
-// Spawn background token refresh task
-spawn_automatic_token_refresh(pool, env);
-
-// ❌ Obvious from context
-// Store test tokens
-let tokens = SchwabTokens { /* ... */ };
-tokens.store(&pool).await.unwrap();
-
-// ❌ Just restating the code
-// Mock account hash endpoint
-let mock = server.mock(|when, then| {
-    when.method(GET).path("/trader/v1/accounts/accountNumbers");
-    // ...
-});
-
-// ❌ Test section markers that add no value
-// 1. Test token refresh integration
-let result = refresh_tokens(&pool).await;
-
-// ❌ Explaining what the code obviously does
-// Execute the order
-execute_schwab_order(env, pool, trade).await;
-
-// ❌ Obvious variable assignments
-// Create a trade
-let trade = Trade { /* ... */ };
-
-// ❌ Test setup that's clear from code structure
-// Verify mocks were called
-mock.assert();
-
-// ❌ Obvious control flow
-// Save trade to DB
-trade.try_save_to_db(&pool).await?;
-```
-
-#### Function Documentation
-
-Use Rust doc comments (`///`) for public APIs:
-
-```rust
-/// Validates Schwab authentication tokens and refreshes if needed.
-/// 
-/// Returns `SchwabError::RefreshTokenExpired` if the refresh token
-/// has expired and manual re-authentication is required.
-pub async fn refresh_if_needed(pool: &SqlitePool) -> Result<bool, SchwabError> {
-```
-
-#### Comment Maintenance
-
-- Remove comments when refactoring makes them obsolete
-- Update comments when changing the logic they describe
-- If a comment is needed to explain what code does, consider refactoring for
-  clarity
-- Keep comments concise and focused on the "why" rather than the "what"
-
-### Code style
-
-#### Use `.unwrap` over boolean result assertions in tests
-
-Instead of
-
-```rust
-assert!(result.is_err());
-assert!(matches!(result.unwrap_err(), SchwabError::Reqwest(_)));
-```
-
-or
-
-```rust
-assert!(result.is_ok());
-assert_eq!(result.unwrap(), "refreshed_access_token");
-```
-
-Write
-
-```rust
-assert!(matches!(result.unwrap_err(), SchwabError::Reqwest(_)));
-```
-
-and
-
-```rust
-assert_eq!(result.unwrap(), "refreshed_access_token");
-```
-
-so that if we get an unexpected result value, we immediately see the value.
-
-#### Type modeling examples
-
-##### Make invalid states unrepresentable:
-
-Instead of using multiple fields that can contradict each other:
-
-```rust
-// ❌ Bad: Multiple fields can be in invalid combinations
-pub struct Order {
-    pub status: String,  // "pending", "completed", "failed"
-    pub order_id: Option<String>,  // Some when completed, None when pending
-    pub executed_at: Option<DateTime<Utc>>,  // Some when completed
-    pub price_cents: Option<i64>,  // Some when completed
-    pub error_reason: Option<String>,  // Some when failed
-}
-```
-
-Use enum variants to encode valid states:
-
-```rust
-// ✅ Good: Each state has exactly the data it needs
-pub enum OrderStatus {
-    Pending,
-    Completed {
-        order_id: String,
-        executed_at: DateTime<Utc>,
-        price_cents: i64,
-    },
-    Failed {
-        failed_at: DateTime<Utc>,
-        error_reason: String,
-    },
-}
-```
-
-##### Use newtypes for domain concepts:
-
-```rust
-// ❌ Bad: Easy to mix up parameters of the same type
-fn place_order(symbol: String, account: String, amount: i64, price: i64) { }
-
-// ✅ Good: Type system prevents mixing incompatible values
-#[derive(Debug, Clone)]
-struct Symbol(String);
-
-#[derive(Debug, Clone)]
-struct AccountId(String);
-
-#[derive(Debug)]
-struct Shares(i64);
-
-#[derive(Debug)]
-struct PriceCents(i64);
-
-fn place_order(symbol: Symbol, account: AccountId, amount: Shares, price: PriceCents) { }
-```
-
-##### The Typestate Pattern:
-
-The typestate pattern encodes information about an object's runtime state in its
-compile-time type. This moves state-related errors from runtime to compile time,
-eliminating runtime checks and making illegal states unrepresentable.
-
-```rust
-// ✅ Good: Typestate pattern with zero-cost state transitions
-struct Start;
-struct InProgress;
-struct Complete;
-
-// Generic struct with state parameter
-struct Task<State> {
-    data: TaskData,
-    state: State,  // Can store state-specific data
-}
-
-// Operations only available in Start state
-impl Task<Start> {
-    fn new() -> Self {
-        Task { data: TaskData::new(), state: Start }
-    }
-    
-    fn begin(self) -> Task<InProgress> {
-        // Consumes self, returns new state
-        Task { data: self.data, state: InProgress }
-    }
-}
-
-// Operations only available in InProgress state
-impl Task<InProgress> {
-    fn work(&mut self) {
-        // Can mutate without changing state
-    }
-    
-    fn complete(self) -> Task<Complete> {
-        // State transition consumes self
-        Task { data: self.data, state: Complete }
-    }
-}
-
-// Operations available in multiple states
-impl<S> Task<S> {
-    fn description(&self) -> &str {
-        &self.data.description
-    }
-}
-```
-
-##### Session Types and Protocol Enforcement:
-
-```rust
-// ✅ Good: Enforce protocol sequences at compile time
-struct Unauthenticated;
-struct Authenticated { token: String };
-struct Active { token: String, session_id: u64 };
-
-struct Connection<State> {
-    socket: TcpStream,
-    state: State,
-}
-
-impl Connection<Unauthenticated> {
-    fn authenticate(self, credentials: &Credentials) 
-        -> Result<Connection<Authenticated>, AuthError> {
-        let token = perform_auth(&self.socket, credentials)?;
-        Ok(Connection {
-            socket: self.socket,
-            state: Authenticated { token },
-        })
-    }
-}
-
-impl Connection<Authenticated> {
-    fn start_session(self) -> Connection<Active> {
-        let session_id = generate_session_id();
-        Connection {
-            socket: self.socket,
-            state: Active { 
-                token: self.state.token,
-                session_id,
-            },
-        }
-    }
-}
-
-impl Connection<Active> {
-    fn send_message(&mut self, msg: &Message) {
-        // Can only send messages in active state
-    }
-}
-```
-
-##### Builder Pattern with Typestate:
-
-```rust
-// ✅ Good: Can't build incomplete objects at compile time
-struct NoUrl;
-struct HasUrl;
-struct NoMethod;
-struct HasMethod;
-
-struct RequestBuilder<U, M> {
-    url: Option<String>,
-    method: Option<Method>,
-    headers: Vec<Header>,
-    _url: PhantomData<U>,
-    _method: PhantomData<M>,
-}
-
-impl RequestBuilder<NoUrl, NoMethod> {
-    fn new() -> Self {
-        RequestBuilder {
-            url: None,
-            method: None,
-            headers: Vec::new(),
-            _url: PhantomData,
-            _method: PhantomData,
-        }
-    }
-}
-
-impl<M> RequestBuilder<NoUrl, M> {
-    fn url(self, url: String) -> RequestBuilder<HasUrl, M> {
-        RequestBuilder {
-            url: Some(url),
-            method: self.method,
-            headers: self.headers,
-            _url: PhantomData,
-            _method: PhantomData,
-        }
-    }
-}
-
-impl<U> RequestBuilder<U, NoMethod> {
-    fn method(self, method: Method) -> RequestBuilder<U, HasMethod> {
-        RequestBuilder {
-            url: self.url,
-            method: Some(method),
-            headers: self.headers,
-            _url: PhantomData,
-            _method: PhantomData,
-        }
-    }
-}
-
-// Can only build when we have both URL and method
-impl RequestBuilder<HasUrl, HasMethod> {
-    fn build(self) -> Request {
-        Request {
-            url: self.url.unwrap(), // Safe due to typestate
-            method: self.method.unwrap(), // Safe due to typestate
-            headers: self.headers,
-        }
-    }
-}
-
-// Usage: won't compile without setting both url and method
-let request = RequestBuilder::new()
-    .url("https://api.example.com".into())
-    .method(Method::GET)
-    .build();
-```
-
-#### Avoid deep nesting
-
-Prefer flat code over deeply nested blocks to improve readability and
-maintainability.
-
-##### Use early returns:
-
-Instead of
-
-```rust
-fn process_data(data: Option<&str>) -> Result<String, Error> {
-    if let Some(data) = data {
-        if !data.is_empty() {
-            if data.len() > 5 {
-                Ok(data.to_uppercase())
-            } else {
-                Err(Error::TooShort)
-            }
-        } else {
-            Err(Error::Empty)
-        }
-    } else {
-        Err(Error::None)
-    }
-}
-```
-
-Write
-
-```rust
-fn process_data(data: Option<&str>) -> Result<String, Error> {
-    let data = data.ok_or(Error::None)?;
-    
-    if data.is_empty() {
-        return Err(Error::Empty);
-    }
-    
-    if data.len() <= 5 {
-        return Err(Error::TooShort);
-    }
-    
-    Ok(data.to_uppercase())
-}
-```
-
-##### Use let-else pattern for guard clauses:
-
-The let-else pattern (available since Rust 1.65) is excellent for reducing
-nesting when you need to extract a value or return early:
-
-Instead of
-
-```rust
-fn process_event(event: &QueuedEvent) -> Result<Trade, Error> {
-    if let Some(trade_data) = convert_event_to_trade(event) {
-        if trade_data.is_valid() {
-            if let Some(symbol) = trade_data.extract_symbol() {
-                Ok(Trade::new(symbol, trade_data))
-            } else {
-                Err(Error::NoSymbol)
-            }
-        } else {
-            Err(Error::InvalidTrade)
-        }
-    } else {
-        Err(Error::ConversionFailed)
-    }
-}
-```
-
-Write
-
-```rust
-fn process_event(event: &QueuedEvent) -> Result<Trade, Error> {
-    let Some(trade_data) = convert_event_to_trade(event) else {
-        return Err(Error::ConversionFailed);
-    };
-    
-    if !trade_data.is_valid() {
-        return Err(Error::InvalidTrade);
-    }
-    
-    let Some(symbol) = trade_data.extract_symbol() else {
-        return Err(Error::NoSymbol);
-    };
-    
-    Ok(Trade::new(symbol, trade_data))
-}
-```
-
-This pattern is particularly useful for:
-
-- Extracting required values from Options
-- Handling pattern matching that should cause early returns
-- Reducing rightward drift in functions with multiple validation steps
-
-##### Extract functions for complex logic:
-
-Instead of
-
-```rust
-fn process_blockchain_event(event: &Event, db: &Database) -> Result<(), ProcessingError> {
-    match event.event_type {
-        EventType::ClearV2 => {
-            if let Some(trade_data) = &event.trade_data {
-                for trade in &trade_data.trades {
-                    if trade.token_pair.len() == 2 {
-                        if let (Some(token_a), Some(token_b)) = (&trade.token_pair[0], &trade.token_pair[1]) {
-                            if token_a.symbol.ends_with("0x") || token_b.symbol.ends_with("0x") {
-                                let (equity_token, usdc_token) = if token_a.symbol.ends_with("0x") {
-                                    (token_a, token_b)
-                                } else {
-                                    (token_b, token_a)
-                                };
-                                
-                                if usdc_token.symbol == "USDC" {
-                                    if let Ok(existing) = db.find_trade(&event.tx_hash, event.log_index) {
-                                        if existing.status != TradeStatus::Completed {
-                                            // Process retry logic
-                                            if existing.retry_count < 3 {
-                                                match schwab_client.execute_trade(&trade) {
-                                                    Ok(result) => {
-                                                        db.update_trade_status(&existing.id, TradeStatus::Completed)?;
-                                                    }
-                                                    Err(e) => {
-                                                        db.increment_retry_count(&existing.id)?;
-                                                        if existing.retry_count >= 2 {
-                                                            db.update_trade_status(&existing.id, TradeStatus::Failed)?;
-                                                        }
-                                                    }
-                                                }
-                                            }
-                                        }
-                                    } else {
-                                        // New trade processing
-                                        let new_trade = Trade::new(equity_token, usdc_token, &trade)?;
-                                        db.insert_trade(&new_trade)?;
-                                        match schwab_client.execute_trade(&new_trade) {
-                                            Ok(result) => {
-                                                db.update_trade_status(&new_trade.id, TradeStatus::Completed)?;
-                                            }
-                                            Err(e) => {
-                                                db.update_trade_status(&new_trade.id, TradeStatus::Failed)?;
-                                            }
-                                        }
-                                    }
-                                }
-                            }
-                        }
-                    }
-                }
-            }
-        }
-        EventType::TakeOrderV2 => {
-            // Similar deeply nested logic for TakeOrderV2...
-        }
-        _ => return Err(ProcessingError::UnsupportedEventType),
-    }
-    Ok(())
-}
-```
-
-Write
-
-```rust
-fn process_blockchain_event(event: &Event, db: &Database) -> Result<(), ProcessingError> {
-    match event.event_type {
-        EventType::ClearV2 => process_clear_event(event, db),
-        EventType::TakeOrderV2 => process_take_order_event(event, db),
-        _ => Err(ProcessingError::UnsupportedEventType),
-    }
-}
-
-fn process_clear_event(event: &Event, db: &Database) -> Result<(), ProcessingError> {
-    let trade_data = event.trade_data.as_ref().ok_or(ProcessingError::NoTradeData)?;
-    
-    for trade in &trade_data.trades {
-        if let Some((equity_token, usdc_token)) = extract_valid_token_pair(trade)? {
-            handle_trade_processing(event, trade, equity_token, usdc_token, db)?;
-        }
-    }
-    Ok(())
-}
-
-fn extract_valid_token_pair(trade: &TradeInfo) -> Result<Option<(&Token, &Token)>, ProcessingError> {
-    if trade.token_pair.len() != 2 {
-        return Ok(None);
-    }
-    
-    let (token_a, token_b) = (&trade.token_pair[0], &trade.token_pair[1]);
-    let (equity_token, usdc_token) = if token_a.symbol.ends_with("0x") {
-        (token_a, token_b)
-    } else if token_b.symbol.ends_with("0x") {
-        (token_b, token_a)
-    } else {
-        return Ok(None);
-    };
-    
-    if usdc_token.symbol == "USDC" {
-        Ok(Some((equity_token, usdc_token)))
-    } else {
-        Ok(None)
-    }
-}
-
-fn handle_trade_processing(
-    event: &Event,
-    trade: &TradeInfo, 
-    equity_token: &Token,
-    usdc_token: &Token,
-    db: &Database
-) -> Result<(), ProcessingError> {
-    if let Ok(existing) = db.find_trade(&event.tx_hash, event.log_index) {
-        handle_existing_trade(existing, trade, db)
-    } else {
-        handle_new_trade(event, trade, equity_token, usdc_token, db)
-    }
-}
-```
-
-##### Use pattern matching with guards:
-
-Instead of
-
-```rust
-if let Some(data) = input {
-    if state == State::Ready {
-        if data.is_valid() {
-            process(data)
-        } else {
-            Err(Error::InvalidData)
-        }
-    } else {
-        Err(Error::NotReady)
-    }
-} else {
-    if state == State::Ready {
-        Err(Error::NoData)
-    } else {
-        Err(Error::NotReady)
-    }
-}
-```
-
-Write
-
-```rust
-match (input, state) {
-    (Some(data), State::Ready) if data.is_valid() => process(data),
-    (Some(_), State::Ready) => Err(Error::InvalidData),
-    (None, _) => Err(Error::NoData),
-    _ => Err(Error::NotReady),
-}
-```
-
-##### Prefer iterator chains over nested loops:
-
-Instead of
-
-```rust
-let mut results = Vec::new();
-for trade in &trades {
-    if trade.is_valid() {
-        match process_trade(trade) {
-            Ok(result) => results.push(result),
-            Err(e) => return Err(e),
-        }
-    }
-}
-Ok(results)
-```
-
-Write
-
-```rust
-trades
-    .iter()
-    .filter(|t| t.is_valid())
-    .map(|t| process_trade(t))
-    .collect::<Result<Vec<_>, _>>()
-```
-
-#### Struct field access
-
-Avoid creating unnecessary constructors or getters when they don't add logic
-beyond setting/getting field values. Use public fields directly instead.
-
-##### Prefer direct field access:
-
-```rust
-pub struct SchwabTokens {
-    pub access_token: String,
-    pub access_token_fetched_at: DateTime<Utc>,
-    pub refresh_token: String,
-    pub refresh_token_fetched_at: DateTime<Utc>,
-}
-
-// Create with struct literal syntax
-let tokens = SchwabTokens {
-    access_token: "token123".to_string(),
-    access_token_fetched_at: Utc::now(),
-    refresh_token: "refresh456".to_string(),
-    refresh_token_fetched_at: Utc::now(),
-};
-
-// Access fields directly
-println!("Token: {}", tokens.access_token);
-```
-
-##### Avoid unnecessary constructors and getters:
-
-```rust
-// Don't create these unless they add meaningful logic
-impl SchwabTokens {
-    // Unnecessary - just sets fields without additional logic
-    pub fn new(access_token: String, /* ... */) -> Self { /* ... */ }
-    
-    // Unnecessary - just returns field value
-    pub fn access_token(&self) -> &str { &self.access_token }
-}
-```
-
-This preserves argument clarity and avoids losing information about what each
-field represents.
-=======
-Like all other AI agents working in this repo, Claude Code MUST obey @AGENTS.md
->>>>>>> 7945df27
+Like all other AI agents working in this repo, Claude Code MUST obey @AGENTS.md