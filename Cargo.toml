[workspace]
members = [".", "crates/broker"]
resolver = "2"

[workspace.dependencies]
async-trait = "0.1.81"
sqlx = { version = "0.8.6", features = [
  "sqlite",
  "chrono",
  "runtime-tokio-rustls",
] }
backon = { version = "1.5.1", features = ["tokio"] }
base64 = "0.22"
chrono = { version = "0.4.38", features = ["serde"] }
clap = { version = "4.5.40", features = ["derive", "env"] }
flate2 = "1.0"
httpmock = "0.7.0"
reqwest = { version = "0.12.4", features = ["json", "rustls-tls"] }
serde = { version = "1.0.197", features = ["derive"] }
serde_json = "1.0.140"
serial_test = "3.2.0"
thiserror = "2.0.12"
tokio = { version = "1.46.0", features = ["full"] }
tracing = "0.1.41"
url = { version = "2.5.4", features = ["serde"] }
urlencoding = "2.1"
rand = "0.8"
chrono-tz = "0.10.4"

[package]
name = "st0x-hedge"
version = "0.1.0"
edition = "2024"

[dependencies]
alloy = { version = "1.0.9", features = ["full"] }
anyhow = "1.0.98"
async-trait.workspace = true
st0x-broker = { path = "crates/broker" }
backon.workspace = true
clap.workspace = true
dotenvy = "0.15.7"
futures-util = "0.3.31"
lazy_static = "1.5.0"
serde_json.workspace = true
sqlx.workspace = true
thiserror.workspace = true
tokio.workspace = true
url.workspace = true
reqwest.workspace = true
serde.workspace = true
chrono.workspace = true
base64.workspace = true
tracing.workspace = true
tracing-subscriber = { version = "0.3.19", features = ["env-filter"] }
urlencoding.workspace = true
flate2.workspace = true
itertools = "0.14.0"
rand.workspace = true
rocket = { version = "0.5.1", features = ["json"] }
<<<<<<< HEAD
chrono-tz.workspace = true
=======
chrono-tz = "0.10.4"
aes-gcm = "0.10.3"
>>>>>>> d73c35a3
rust_decimal = "1.38.0"

[dev-dependencies]
httpmock.workspace = true
serial_test.workspace = true

[lints.rust]
unsafe_code = "forbid"

[lints.clippy]
unwrap_used = "deny"
enum_glob_use = "deny"

# `priority = -1` allow for allowing lints enabled by a group to be re-disabled
pedantic = { level = "deny", priority = -1 }
nursery = { level = "deny", priority = -1 }

doc_markdown = "allow"
items_after_statements = "allow"
missing_const_for_fn = "allow"
missing_docs_in_private_items = "allow"
missing_errors_doc = "allow"
missing_panics_doc = "allow"
must_use_candidate = "allow"
redundant_pub_crate = "allow"<|MERGE_RESOLUTION|>--- conflicted
+++ resolved
@@ -58,12 +58,8 @@
 itertools = "0.14.0"
 rand.workspace = true
 rocket = { version = "0.5.1", features = ["json"] }
-<<<<<<< HEAD
 chrono-tz.workspace = true
-=======
-chrono-tz = "0.10.4"
 aes-gcm = "0.10.3"
->>>>>>> d73c35a3
 rust_decimal = "1.38.0"
 
 [dev-dependencies]
