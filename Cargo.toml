--- conflicted
+++ resolved
@@ -29,10 +29,7 @@
 urlencoding = "2.1"
 flate2 = "1.0"
 itertools = "0.14.0"
-<<<<<<< HEAD
-=======
 rocket = { version = "0.5.1", features = ["json"] }
->>>>>>> 3b7c8b8e
 
 [dev-dependencies]
 httpmock = "0.7.0"
